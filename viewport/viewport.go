package viewport

import (
	"math"
	"strings"

	"github.com/charmbracelet/bubbles/v2/key"
	tea "github.com/charmbracelet/bubbletea/v2"
	"github.com/charmbracelet/lipgloss/v2"
	"github.com/charmbracelet/x/ansi"
)

const (
	defaultHorizontalStep = 6
)

// Option is a configuration option that works in conjunction with [New]. For
// example:
//
//	timer := New(WithWidth(10, WithHeight(5)))
type Option func(*Model)

// WithWidth is an initialization option that sets the width of the
// viewport. Pass as an argument to [New].
func WithWidth(w int) Option {
	return func(m *Model) {
		m.width = w
	}
}

// WithHeight is an initialization option that sets the height of the
// viewport. Pass as an argument to [New].
func WithHeight(h int) Option {
	return func(m *Model) {
		m.height = h
	}
}

// New returns a new model with the given width and height as well as default
// key mappings.
func New(opts ...Option) (m Model) {
	for _, opt := range opts {
		opt(&m)
	}
	m.setInitialValues()
	return m
}

// Model is the Bubble Tea model for this viewport element.
type Model struct {
	width  int
	height int
	KeyMap KeyMap

	// Whether or not to respond to the mouse. The mouse must be enabled in
	// Bubble Tea for this to work. For details, see the Bubble Tea docs.
	MouseWheelEnabled bool

	// The number of lines the mouse wheel will scroll. By default, this is 3.
	MouseWheelDelta int

	// YOffset is the vertical scroll position.
	YOffset int

	// xOffset is the horizontal scroll position.
	xOffset int

	// horizontalStep is the number of columns we move left or right during a
	// default horizontal scroll.
	horizontalStep int

	// YPosition is the position of the viewport in relation to the terminal
	// window. It's used in high performance rendering only.
	YPosition int

	// Style applies a lipgloss style to the viewport. Realistically, it's most
	// useful for setting borders, margins and padding.
	Style lipgloss.Style

	initialized      bool
	lines            []string
	longestLineWidth int
}

func (m *Model) setInitialValues() {
	m.KeyMap = DefaultKeyMap()
	m.MouseWheelEnabled = true
	m.MouseWheelDelta = 3
	m.initialized = true
	m.horizontalStep = defaultHorizontalStep
}

// Init exists to satisfy the tea.Model interface for composability purposes.
func (m Model) Init() (Model, tea.Cmd) {
	return m, nil
}

// Height returns the height of the viewport.
func (m Model) Height() int {
	return m.height
}

// SetHeight sets the height of the viewport.
func (m *Model) SetHeight(h int) {
	m.height = h
}

// Width returns the width of the viewport.
func (m Model) Width() int {
	return m.width
}

// SetWidth sets the width of the viewport.
func (m *Model) SetWidth(w int) {
	m.width = w
}

// AtTop returns whether or not the viewport is at the very top position.
func (m Model) AtTop() bool {
	return m.YOffset <= 0
}

// AtBottom returns whether or not the viewport is at or past the very bottom
// position.
func (m Model) AtBottom() bool {
	return m.YOffset >= m.maxYOffset()
}

// PastBottom returns whether or not the viewport is scrolled beyond the last
// line. This can happen when adjusting the viewport height.
func (m Model) PastBottom() bool {
	return m.YOffset > m.maxYOffset()
}

// ScrollPercent returns the amount scrolled as a float between 0 and 1.
func (m Model) ScrollPercent() float64 {
	if m.Height() >= len(m.lines) {
		return 1.0
	}
	y := float64(m.YOffset)
	h := float64(m.Height())
	t := float64(len(m.lines))
	v := y / (t - h)
	return math.Max(0.0, math.Min(1.0, v))
}

// HorizontalScrollPercent returns the amount horizontally scrolled as a float
// between 0 and 1.
func (m Model) HorizontalScrollPercent() float64 {
	if m.xOffset >= m.longestLineWidth-m.Width() {
		return 1.0
	}
	y := float64(m.xOffset)
	h := float64(m.Width())
	t := float64(m.longestLineWidth)
	v := y / (t - h)
	return math.Max(0.0, math.Min(1.0, v))
}

// SetContent set the pager's text content.
func (m *Model) SetContent(s string) {
	s = strings.ReplaceAll(s, "\r\n", "\n") // normalize line endings
	m.lines = strings.Split(s, "\n")
	m.longestLineWidth = findLongestLineWidth(m.lines)

	if m.YOffset > len(m.lines)-1 {
		m.GotoBottom()
	}
}

// maxYOffset returns the maximum possible value of the y-offset based on the
// viewport's content and set height.
func (m Model) maxYOffset() int {
<<<<<<< HEAD
	return max(0, len(m.lines)-m.Height())
=======
	return max(0, len(m.lines)-m.Height+m.Style.GetVerticalFrameSize())
>>>>>>> 1bdd4c6f
}

// visibleLines returns the lines that should currently be visible in the
// viewport.
func (m Model) visibleLines() (lines []string) {
	h := m.Height() - m.Style.GetVerticalFrameSize()
	w := m.Width() - m.Style.GetHorizontalFrameSize()

	if len(m.lines) > 0 {
		top := max(0, m.YOffset)
		bottom := clamp(m.YOffset+h, top, len(m.lines))
		lines = m.lines[top:bottom]
	}

	if (m.xOffset == 0 && m.longestLineWidth <= w) || w == 0 {
		return lines
	}

	cutLines := make([]string, len(lines))
	for i := range lines {
		cutLines[i] = ansi.Cut(lines[i], m.xOffset, m.xOffset+w)
	}
	return cutLines
}

// SetYOffset sets the Y offset.
func (m *Model) SetYOffset(n int) {
	m.YOffset = clamp(n, 0, m.maxYOffset())
}

// ViewDown moves the view down by the number of lines in the viewport.
// Basically, "page down".
func (m *Model) ViewDown() {
	if m.AtBottom() {
		return
	}

	m.LineDown(m.Height())
}

// ViewUp moves the view up by one height of the viewport. Basically, "page up".
func (m *Model) ViewUp() {
	if m.AtTop() {
		return
	}

	m.LineUp(m.Height())
}

// HalfViewDown moves the view down by half the height of the viewport.
func (m *Model) HalfViewDown() {
	if m.AtBottom() {
		return
	}

	m.LineDown(m.Height() / 2) //nolint:mnd
}

// HalfViewUp moves the view up by half the height of the viewport.
func (m *Model) HalfViewUp() {
	if m.AtTop() {
		return
	}

	m.LineUp(m.Height() / 2) //nolint:mnd
}

// LineDown moves the view down by the given number of lines.
func (m *Model) LineDown(n int) {
	if m.AtBottom() || n == 0 || len(m.lines) == 0 {
		return
	}

	// Make sure the number of lines by which we're going to scroll isn't
	// greater than the number of lines we actually have left before we reach
	// the bottom.
	m.SetYOffset(m.YOffset + n)
}

// LineUp moves the view down by the given number of lines. Returns the new
// lines to show.
func (m *Model) LineUp(n int) {
	if m.AtTop() || n == 0 || len(m.lines) == 0 {
		return
	}

	// Make sure the number of lines by which we're going to scroll isn't
	// greater than the number of lines we are from the top.
	m.SetYOffset(m.YOffset - n)
}

// TotalLineCount returns the total number of lines (both hidden and visible) within the viewport.
func (m Model) TotalLineCount() int {
	return len(m.lines)
}

// VisibleLineCount returns the number of the visible lines within the viewport.
func (m Model) VisibleLineCount() int {
	return len(m.visibleLines())
}

// GotoTop sets the viewport to the top position.
func (m *Model) GotoTop() (lines []string) {
	if m.AtTop() {
		return nil
	}

	m.SetYOffset(0)
	return m.visibleLines()
}

// GotoBottom sets the viewport to the bottom position.
func (m *Model) GotoBottom() (lines []string) {
	m.SetYOffset(m.maxYOffset())
	return m.visibleLines()
}

// SetHorizontalStep sets the amount of cells that the viewport moves in the
// default viewport keymapping. If set to 0 or less, horizontal scrolling is
// disabled.
func (m *Model) SetHorizontalStep(n int) {
	if n < 0 {
		n = 0
	}

	m.horizontalStep = n
}

// MoveLeft moves the viewport to the left by the given number of columns.
func (m *Model) MoveLeft(cols int) {
	m.xOffset -= cols
	if m.xOffset < 0 {
		m.xOffset = 0
	}
}

// MoveRight moves viewport to the right by the given number of columns.
func (m *Model) MoveRight(cols int) {
	// prevents over scrolling to the right
	if m.xOffset >= m.longestLineWidth-m.Width() {
		return
	}
	m.xOffset += cols
}

// Resets lines indent to zero.
func (m *Model) ResetIndent() {
	m.xOffset = 0
}

// Update handles standard message-based viewport updates.
func (m Model) Update(msg tea.Msg) (Model, tea.Cmd) {
	m = m.updateAsModel(msg)
	return m, nil
}

// Author's note: this method has been broken out to make it easier to
// potentially transition Update to satisfy tea.Model.
func (m Model) updateAsModel(msg tea.Msg) Model {
	if !m.initialized {
		m.setInitialValues()
	}

	switch msg := msg.(type) {
	case tea.KeyPressMsg:
		switch {
		case key.Matches(msg, m.KeyMap.PageDown):
			m.ViewDown()

		case key.Matches(msg, m.KeyMap.PageUp):
			m.ViewUp()

		case key.Matches(msg, m.KeyMap.HalfPageDown):
			m.HalfViewDown()

		case key.Matches(msg, m.KeyMap.HalfPageUp):
			m.HalfViewUp()

		case key.Matches(msg, m.KeyMap.Down):
			m.LineDown(1)

		case key.Matches(msg, m.KeyMap.Up):
			m.LineUp(1)

		case key.Matches(msg, m.KeyMap.Left):
			m.MoveLeft(m.horizontalStep)

		case key.Matches(msg, m.KeyMap.Right):
			m.MoveRight(m.horizontalStep)
		}

	case tea.MouseWheelMsg:
		if !m.MouseWheelEnabled {
			break
		}

		switch msg.Button { //nolint:exhaustive
		case tea.MouseWheelDown:
			m.LineDown(m.MouseWheelDelta)

		case tea.MouseWheelUp:
			m.LineUp(m.MouseWheelDelta)
		}
	}

	return m
}

// View renders the viewport into a string.
func (m Model) View() string {
	w, h := m.Width(), m.Height()
	if sw := m.Style.GetWidth(); sw != 0 {
		w = min(w, sw)
	}
	if sh := m.Style.GetHeight(); sh != 0 {
		h = min(h, sh)
	}
	contentWidth := w - m.Style.GetHorizontalFrameSize()
	contentHeight := h - m.Style.GetVerticalFrameSize()
	contents := lipgloss.NewStyle().
		Width(contentWidth).      // pad to width.
		Height(contentHeight).    // pad to height.
		MaxHeight(contentHeight). // truncate height if taller.
		MaxWidth(contentWidth).   // truncate width if wider.
		Render(strings.Join(m.visibleLines(), "\n"))
	return m.Style.
		UnsetWidth().UnsetHeight(). // Style size already applied in contents.
		Render(contents)
}

func clamp(v, low, high int) int {
	if high < low {
		low, high = high, low
	}
	return min(high, max(low, v))
}

func min(a, b int) int {
	if a < b {
		return a
	}
	return b
}

func max(a, b int) int {
	if a > b {
		return a
	}
	return b
}

func findLongestLineWidth(lines []string) int {
	w := 0
	for _, l := range lines {
		if ww := ansi.StringWidth(l); ww > w {
			w = ww
		}
	}
	return w
}<|MERGE_RESOLUTION|>--- conflicted
+++ resolved
@@ -171,11 +171,7 @@
 // maxYOffset returns the maximum possible value of the y-offset based on the
 // viewport's content and set height.
 func (m Model) maxYOffset() int {
-<<<<<<< HEAD
-	return max(0, len(m.lines)-m.Height())
-=======
-	return max(0, len(m.lines)-m.Height+m.Style.GetVerticalFrameSize())
->>>>>>> 1bdd4c6f
+	return max(0, len(m.lines)-m.Height()+m.Style.GetVerticalFrameSize())
 }
 
 // visibleLines returns the lines that should currently be visible in the

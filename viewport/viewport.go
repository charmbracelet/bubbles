package viewport

import (
	"math"
	"strings"

	"github.com/charmbracelet/bubbles/v2/key"
	tea "github.com/charmbracelet/bubbletea/v2"
	"github.com/charmbracelet/lipgloss/v2"
	"github.com/charmbracelet/x/ansi"
)

const (
	defaultHorizontalStep = 6
)

// Option is a configuration option that works in conjunction with [New]. For
// example:
//
//	timer := New(WithWidth(10, WithHeight(5)))
type Option func(*Model)

// WithWidth is an initialization option that sets the width of the
// viewport. Pass as an argument to [New].
func WithWidth(w int) Option {
	return func(m *Model) {
		m.width = w
	}
}

// WithHeight is an initialization option that sets the height of the
// viewport. Pass as an argument to [New].
func WithHeight(h int) Option {
	return func(m *Model) {
		m.height = h
	}
}

// New returns a new model with the given width and height as well as default
// key mappings.
func New(opts ...Option) (m Model) {
	for _, opt := range opts {
		opt(&m)
	}
	m.setInitialValues()
	return m
}

// Model is the Bubble Tea model for this viewport element.
type Model struct {
	width  int
	height int
	KeyMap KeyMap

	// Whether or not to wrap text. If false, it'll allow horizontal scrolling
	// instead.
	SoftWrap bool

	// Whether or not to fill to the height of the viewport with empty lines.
	FillHeight bool

	// Whether or not to respond to the mouse. The mouse must be enabled in
	// Bubble Tea for this to work. For details, see the Bubble Tea docs.
	MouseWheelEnabled bool

	// The number of lines the mouse wheel will scroll. By default, this is 3.
	MouseWheelDelta int

	// yOffset is the vertical scroll position.
	yOffset int

	// xOffset is the horizontal scroll position.
	xOffset int

	// horizontalStep is the number of columns we move left or right during a
	// default horizontal scroll.
	horizontalStep int

	// YPosition is the position of the viewport in relation to the terminal
	// window. It's used in high performance rendering only.
	YPosition int

	// Style applies a lipgloss style to the viewport. Realistically, it's most
	// useful for setting borders, margins and padding.
	Style lipgloss.Style

	// LeftGutterFunc allows to define a [GutterFunc] that adds a column into
	// the left of the viewport, which is kept when horizontal scrolling.
	// This can be used for things like line numbers, selection indicators,
	// show statuses, etc.
	LeftGutterFunc GutterFunc

	initialized      bool
	lines            []string
	longestLineWidth int

	// HighlightStyle highlights the ranges set with [SetHighligths].
	HighlightStyle lipgloss.Style

	// SelectedHighlightStyle highlights the highlight range focused during
	// navigation.
	// Use [SetHighligths] to set the highlight ranges, and [HightlightNext]
	// and [HihglightPrevious] to navigate.
	SelectedHighlightStyle lipgloss.Style

	// StyleLineFunc allows to return a [lipgloss.Style] for each line.
	// The argument is the line index.
	StyleLineFunc func(int) lipgloss.Style

	highlights []highlightInfo
	hiIdx      int
}

// GutterFunc can be implemented and set into [Model.LeftGutterFunc].
//
// Example implementation showing line numbers:
//
//	func(info GutterContext) string {
//		if info.Soft {
//			return "     │ "
//		}
//		if info.Index >= info.TotalLines {
//			return "   ~ │ "
//		}
//		return fmt.Sprintf("%4d │ ", info.Index+1)
//	}
type GutterFunc func(GutterContext) string

// NoGutter is the default gutter used.
var NoGutter = func(GutterContext) string { return "" }

// GutterContext provides context to a [GutterFunc].
type GutterContext struct {
	Index      int
	TotalLines int
	Soft       bool
}

func (m *Model) setInitialValues() {
	m.KeyMap = DefaultKeyMap()
	m.MouseWheelEnabled = true
	m.MouseWheelDelta = 3
	m.initialized = true
	m.horizontalStep = defaultHorizontalStep
	m.LeftGutterFunc = NoGutter
}

// Init exists to satisfy the tea.Model interface for composability purposes.
func (m Model) Init() tea.Cmd {
	return nil
}

// Height returns the height of the viewport.
func (m Model) Height() int {
	return m.height
}

// SetHeight sets the height of the viewport.
func (m *Model) SetHeight(h int) {
	m.height = h
}

// Width returns the width of the viewport.
func (m Model) Width() int {
	return m.width
}

// SetWidth sets the width of the viewport.
func (m *Model) SetWidth(w int) {
	m.width = w
}

// AtTop returns whether or not the viewport is at the very top position.
func (m Model) AtTop() bool {
	return m.YOffset() <= 0
}

// AtBottom returns whether or not the viewport is at or past the very bottom
// position.
func (m Model) AtBottom() bool {
	return m.YOffset() >= m.maxYOffset()
}

// PastBottom returns whether or not the viewport is scrolled beyond the last
// line. This can happen when adjusting the viewport height.
func (m Model) PastBottom() bool {
	return m.YOffset() > m.maxYOffset()
}

// ScrollPercent returns the amount scrolled as a float between 0 and 1.
func (m Model) ScrollPercent() float64 {
	count := m.lineCount()
	if m.Height() >= count {
		return 1.0
	}
	y := float64(m.YOffset())
	h := float64(m.Height())
	t := float64(count)
	v := y / (t - h)
	return math.Max(0.0, math.Min(1.0, v))
}

// HorizontalScrollPercent returns the amount horizontally scrolled as a float
// between 0 and 1.
func (m Model) HorizontalScrollPercent() float64 {
	if m.xOffset >= m.longestLineWidth-m.Width() {
		return 1.0
	}
	y := float64(m.xOffset)
	h := float64(m.Width())
	t := float64(m.longestLineWidth)
	v := y / (t - h)
	return math.Max(0.0, math.Min(1.0, v))
}

// SetContent set the pager's text content.
// Line endings will be normalized to '\n'.
func (m *Model) SetContent(s string) {
	s = strings.ReplaceAll(s, "\r\n", "\n") // normalize line endings
	m.SetContentLines(strings.Split(s, "\n"))
}

// SetContentLines allows to set the lines to be shown instead of the content.
// If a given line has a \n in it, it'll be considered a [Model.SoftWrap].
// See also [Model.SetContent].
func (m *Model) SetContentLines(lines []string) {
	// if there's no content, set content to actual nil instead of one empty
	// line.
	m.lines = lines
	if len(m.lines) == 1 && ansi.StringWidth(m.lines[0]) == 0 {
		m.lines = nil
	}
	m.longestLineWidth = maxLineWidth(m.lines)
	m.ClearHighlights()

	if m.YOffset() > m.maxYOffset() {
		m.GotoBottom()
	}
}

// GetContent returns the entire content as a single string.
// Line endings are normalized to '\n'.
func (m Model) GetContent() string {
	return strings.Join(m.lines, "\n")
}

// calculateLine taking soft wraping into account, returns the total viewable
// lines and the real-line index for the given yoffset.
func (m Model) calculateLine(yoffset int) (total, idx int) {
	if !m.SoftWrap {
		for i, line := range m.lines {
			adjust := max(1, lipgloss.Height(line))
			if yoffset >= total && yoffset < total+adjust {
				idx = i
			}
			total += adjust
		}
		if yoffset >= total {
			idx = len(m.lines)
		}
		return total, idx
	}

	maxWidth := m.maxWidth()
	var gutterSize int
	if m.LeftGutterFunc != nil {
		gutterSize = lipgloss.Width(m.LeftGutterFunc(GutterContext{}))
	}
	for i, line := range m.lines {
		adjust := max(1, lipgloss.Width(line)/(maxWidth-gutterSize))
		if yoffset >= total && yoffset < total+adjust {
			idx = i
		}
		total += adjust
	}
	if yoffset >= total {
		idx = len(m.lines)
	}
	return total, idx
}

// lineToIndex taking soft wrappign into account, return the real line index
// for the given line.
func (m Model) lineToIndex(y int) int {
	_, idx := m.calculateLine(y)
	return idx
}

// lineCount taking soft wrapping into account, return the total viewable line
// count (real lines + soft wrapped line).
func (m Model) lineCount() int {
	total, _ := m.calculateLine(0)
	return total
}

// maxYOffset returns the maximum possible value of the y-offset based on the
// viewport's content and set height.
func (m Model) maxYOffset() int {
	return max(0, m.lineCount()-m.Height()+m.Style.GetVerticalFrameSize())
}

// maxXOffset returns the maximum possible value of the x-offset based on the
// viewport's content and set width.
func (m Model) maxXOffset() int {
	return max(0, m.longestLineWidth-m.Width())
}

func (m Model) maxWidth() int {
	var gutterSize int
	if m.LeftGutterFunc != nil {
		gutterSize = lipgloss.Width(m.LeftGutterFunc(GutterContext{}))
	}
	return m.Width() -
		m.Style.GetHorizontalFrameSize() -
		gutterSize
}

func (m Model) maxHeight() int {
	return m.Height() - m.Style.GetVerticalFrameSize()
}

// visibleLines returns the lines that should currently be visible in the
// viewport.
func (m Model) visibleLines() (lines []string) {
	maxHeight := m.maxHeight()
	maxWidth := m.maxWidth()

	if m.lineCount() > 0 {
		pos := m.lineToIndex(m.YOffset())
		top := max(0, pos)
		bottom := clamp(pos+maxHeight, top, len(m.lines))
		lines = make([]string, bottom-top)
		copy(lines, m.lines[top:bottom])
		lines = m.styleLines(lines, top)
		lines = m.highlightLines(lines, top)
	}

	for m.FillHeight && len(lines) < maxHeight {
		lines = append(lines, "")
	}

	// if longest line fit within width, no need to do anything else.
	if (m.xOffset == 0 && m.longestLineWidth <= maxWidth) || maxWidth == 0 {
		return m.setupGutter(lines)
	}

	if m.SoftWrap {
		return m.softWrap(lines, maxWidth)
	}

	for i, line := range lines {
		sublines := strings.Split(line, "\n") // will only have more than 1 if caller used [Model.SetContentLines].
		for j := range sublines {
			sublines[j] = ansi.Cut(sublines[j], m.xOffset, m.xOffset+maxWidth)
		}
		lines[i] = strings.Join(sublines, "\n")
	}
	return m.setupGutter(lines)
}

// styleLines styles the lines using [Model.StyleLineFunc].
func (m Model) styleLines(lines []string, offset int) []string {
	if m.StyleLineFunc == nil {
		return lines
	}
	for i := range lines {
		lines[i] = m.StyleLineFunc(i + offset).Render(lines[i])
	}
	return lines
}

// highlightLines highlights the lines with [Model.HighlightStyle] and
// [Model.SelectedHighlightStyle].
func (m Model) highlightLines(lines []string, offset int) []string {
	if len(m.highlights) == 0 {
		return lines
	}
	for i := range lines {
		ranges := makeHighlightRanges(
			m.highlights,
			i+offset,
			m.HighlightStyle,
		)
		lines[i] = lipgloss.StyleRanges(lines[i], ranges...)
		if m.hiIdx < 0 {
			continue
		}
		sel := m.highlights[m.hiIdx]
		if hi, ok := sel.lines[i+offset]; ok {
			lines[i] = lipgloss.StyleRanges(lines[i], lipgloss.NewRange(
				hi[0],
				hi[1],
				m.SelectedHighlightStyle,
			))
		}
	}
	return lines
}

func (m Model) softWrap(lines []string, maxWidth int) []string {
	var wrappedLines []string
	total := m.TotalLineCount()
	for i, line := range lines {
		idx := 0
		for ansi.StringWidth(line) >= idx {
			truncatedLine := ansi.Cut(line, idx, maxWidth+idx)
			if m.LeftGutterFunc != nil {
				truncatedLine = m.LeftGutterFunc(GutterContext{
					Index:      i + m.YOffset(),
					TotalLines: total,
					Soft:       idx > 0,
				}) + truncatedLine
			}
			wrappedLines = append(wrappedLines, truncatedLine)
			idx += maxWidth
		}
	}
	return wrappedLines
}

// setupGutter sets up the left gutter using [Moddel.LeftGutterFunc].
func (m Model) setupGutter(lines []string) []string {
	if m.LeftGutterFunc == nil {
		return lines
	}

	offset := max(0, m.lineToIndex(m.YOffset()))
	total := m.TotalLineCount()
	result := make([]string, len(lines))
	for i := range lines {
		var line []string
		for j, realLine := range strings.Split(lines[i], "\n") {
			line = append(line, m.LeftGutterFunc(GutterContext{
				Index:      i + offset,
				TotalLines: total,
				Soft:       j > 0,
			})+realLine)
		}
		result[i] = strings.Join(line, "\n")
	}
	return result
}

// SetYOffset sets the Y offset.
func (m *Model) SetYOffset(n int) {
	m.yOffset = clamp(n, 0, m.maxYOffset())
}

// YOffset returns the current Y offset - the vertical scroll position.
func (m *Model) YOffset() int { return m.yOffset }

// EnsureVisible ensures that the given line and column are in the viewport.
func (m *Model) EnsureVisible(line, colstart, colend int) {
	maxWidth := m.maxWidth()
	if colend <= maxWidth {
		m.SetXOffset(0)
	} else {
		m.SetXOffset(colstart - m.horizontalStep) // put one step to the left, feels more natural
	}

	if line < m.YOffset() || line >= m.YOffset()+m.maxHeight() {
		m.SetYOffset(line)
	}

	m.visibleLines()
}

// PageDown moves the view down by the number of lines in the viewport.
func (m *Model) PageDown() {
	if m.AtBottom() {
		return
	}

	m.ScrollDown(m.Height())
}

// PageUp moves the view up by one height of the viewport.
func (m *Model) PageUp() {
	if m.AtTop() {
		return
	}

	m.ScrollUp(m.Height())
}

// HalfPageDown moves the view down by half the height of the viewport.
func (m *Model) HalfPageDown() {
	if m.AtBottom() {
		return
	}

	m.ScrollDown(m.Height() / 2) //nolint:mnd
}

// HalfPageUp moves the view up by half the height of the viewport.
func (m *Model) HalfPageUp() {
	if m.AtTop() {
		return
	}

	m.ScrollUp(m.Height() / 2) //nolint:mnd
}

// ScrollDown moves the view down by the given number of lines.
func (m *Model) ScrollDown(n int) {
	if m.AtBottom() || n == 0 || len(m.lines) == 0 {
		return
	}

	// Make sure the number of lines by which we're going to scroll isn't
	// greater than the number of lines we actually have left before we reach
	// the bottom.
	m.SetYOffset(m.YOffset() + n)
	m.hiIdx = m.findNearedtMatch()
}

// ScrollUp moves the view up by the given number of lines. Returns the new
// lines to show.
func (m *Model) ScrollUp(n int) {
	if m.AtTop() || n == 0 || len(m.lines) == 0 {
		return
	}

	// Make sure the number of lines by which we're going to scroll isn't
	// greater than the number of lines we are from the top.
	m.SetYOffset(m.YOffset() - n)
	m.hiIdx = m.findNearedtMatch()
}

// SetHorizontalStep sets the amount of cells that the viewport moves in the
// default viewport keymapping. If set to 0 or less, horizontal scrolling is
// disabled.
func (m *Model) SetHorizontalStep(n int) {
	m.horizontalStep = max(0, n)
}

// XOffset returns the current X offset - the horizontal scroll position.
func (m *Model) XOffset() int { return m.xOffset }

// SetXOffset sets the X offset.
// No-op when soft wrap is enabled.
func (m *Model) SetXOffset(n int) {
	if m.SoftWrap {
		return
	}
	m.xOffset = clamp(n, 0, m.maxXOffset())
}

// ScrollLeft moves the viewport to the left by the given number of columns.
func (m *Model) ScrollLeft(n int) {
	m.SetXOffset(m.xOffset - n)
}

// ScrollRight moves viewport to the right by the given number of columns.
func (m *Model) ScrollRight(n int) {
	m.SetXOffset(m.xOffset + n)
}

// TotalLineCount returns the total number of lines (both hidden and visible) within the viewport.
func (m Model) TotalLineCount() int {
	return m.lineCount()
}

// VisibleLineCount returns the number of the visible lines within the viewport.
func (m Model) VisibleLineCount() int {
	return len(m.visibleLines())
}

// GotoTop sets the viewport to the top position.
func (m *Model) GotoTop() (lines []string) {
	if m.AtTop() {
		return nil
	}

	m.SetYOffset(0)
	m.hiIdx = m.findNearedtMatch()
	return m.visibleLines()
}

// GotoBottom sets the viewport to the bottom position.
func (m *Model) GotoBottom() (lines []string) {
	m.SetYOffset(m.maxYOffset())
	m.hiIdx = m.findNearedtMatch()
	return m.visibleLines()
}

// SetHighlights sets ranges of characters to highlight.
// For instance, `[]int{[]int{2, 10}, []int{20, 30}}` will highlight characters
// 2 to 10 and 20 to 30.
// Note that highlights are not expected to transpose each other, and are also
// expected to be in order.
// Use [Model.SetHighlights] to set the highlight ranges, and
// [Model.HighlightNext] and [Model.HighlightPrevious] to navigate.
// Use [Model.ClearHighlights] to remove all highlights.
func (m *Model) SetHighlights(matches [][]int) {
	if len(matches) == 0 || len(m.lines) == 0 {
		return
	}
	m.highlights = parseMatches(m.GetContent(), matches)
	m.hiIdx = m.findNearedtMatch()
	m.showHighlight()
}

// ClearHighlights clears previously set highlights.
func (m *Model) ClearHighlights() {
	m.highlights = nil
	m.hiIdx = -1
}

func (m *Model) showHighlight() {
	if m.hiIdx == -1 {
		return
	}
	line, colstart, colend := m.highlights[m.hiIdx].coords()
	m.EnsureVisible(line, colstart, colend)
}

// HighlightNext highlights the next match.
func (m *Model) HighlightNext() {
	if m.highlights == nil {
		return
	}

	m.hiIdx = (m.hiIdx + 1) % len(m.highlights)
	m.showHighlight()
}

// HighlightPrevious highlights the previous match.
func (m *Model) HighlightPrevious() {
	if m.highlights == nil {
		return
	}

	m.hiIdx = (m.hiIdx - 1 + len(m.highlights)) % len(m.highlights)
	m.showHighlight()
}

func (m Model) findNearedtMatch() int {
	for i, match := range m.highlights {
		if match.lineStart >= m.YOffset() {
			return i
		}
	}
	return -1
}

// Update handles standard message-based viewport updates.
func (m Model) Update(msg tea.Msg) (Model, tea.Cmd) {
	m = m.updateAsModel(msg)
	return m, nil
}

// Author's note: this method has been broken out to make it easier to
// potentially transition Update to satisfy tea.Model.
func (m Model) updateAsModel(msg tea.Msg) Model {
	if !m.initialized {
		m.setInitialValues()
	}

	switch msg := msg.(type) {
	case tea.KeyPressMsg:
		switch {
		case key.Matches(msg, m.KeyMap.PageDown):
			m.PageDown()

		case key.Matches(msg, m.KeyMap.PageUp):
			m.PageUp()

		case key.Matches(msg, m.KeyMap.HalfPageDown):
			m.HalfPageDown()

		case key.Matches(msg, m.KeyMap.HalfPageUp):
			m.HalfPageUp()

		case key.Matches(msg, m.KeyMap.Down):
			m.ScrollDown(1)

		case key.Matches(msg, m.KeyMap.Up):
			m.ScrollUp(1)

		case key.Matches(msg, m.KeyMap.Left):
			m.ScrollLeft(m.horizontalStep)

		case key.Matches(msg, m.KeyMap.Right):
			m.ScrollRight(m.horizontalStep)
		}

	case tea.MouseWheelMsg:
		if !m.MouseWheelEnabled {
			break
		}
<<<<<<< HEAD

		switch msg.Button {
		case tea.MouseWheelDown:
			m.ScrollDown(m.MouseWheelDelta)

		case tea.MouseWheelUp:
			m.ScrollUp(m.MouseWheelDelta)
=======
		switch msg.Button { //nolint:exhaustive
		case tea.MouseButtonWheelUp:
			if msg.Shift {
				// Note that not every terminal emulator sends the shift event for mouse actions by default (looking at you Konsole)
				m.ScrollLeft(m.horizontalStep)
			} else {
				lines := m.ScrollUp(m.MouseWheelDelta)
				if m.HighPerformanceRendering {
					cmd = ViewUp(m, lines)
				}
			}

		case tea.MouseButtonWheelDown:
			if msg.Shift {
				m.ScrollRight(m.horizontalStep)
			} else {
				lines := m.ScrollDown(m.MouseWheelDelta)
				if m.HighPerformanceRendering {
					cmd = ViewDown(m, lines)
				}
			}
		// Note that not every terminal emulator sends the horizontal wheel events by default (looking at you Konsole)
		case tea.MouseButtonWheelLeft:
			m.ScrollLeft(m.horizontalStep)
		case tea.MouseButtonWheelRight:
			m.ScrollRight(m.horizontalStep)
>>>>>>> a0a432e1
		}
	}

	return m
}

// View renders the viewport into a string.
func (m Model) View() string {
	w, h := m.Width(), m.Height()
	if sw := m.Style.GetWidth(); sw != 0 {
		w = min(w, sw)
	}
	if sh := m.Style.GetHeight(); sh != 0 {
		h = min(h, sh)
	}
	contentWidth := w - m.Style.GetHorizontalFrameSize()
	contentHeight := h - m.Style.GetVerticalFrameSize()
	contents := lipgloss.NewStyle().
		Width(contentWidth).      // pad to width.
		Height(contentHeight).    // pad to height.
		MaxHeight(contentHeight). // truncate height if taller.
		MaxWidth(contentWidth).   // truncate width if wider.
		Render(strings.Join(m.visibleLines(), "\n"))
	return m.Style.
		UnsetWidth().UnsetHeight(). // Style size already applied in contents.
		Render(contents)
}

func clamp(v, low, high int) int {
	if high < low {
		low, high = high, low
	}
	return min(high, max(low, v))
}

func maxLineWidth(lines []string) int {
	result := 0
	for _, line := range lines {
		result = max(result, lipgloss.Width(line))
	}
	return result
}<|MERGE_RESOLUTION|>--- conflicted
+++ resolved
@@ -140,9 +140,9 @@
 	m.KeyMap = DefaultKeyMap()
 	m.MouseWheelEnabled = true
 	m.MouseWheelDelta = 3
-	m.initialized = true
 	m.horizontalStep = defaultHorizontalStep
 	m.LeftGutterFunc = NoGutter
+	m.initialized = true
 }
 
 // Init exists to satisfy the tea.Model interface for composability purposes.
@@ -689,42 +689,27 @@
 		if !m.MouseWheelEnabled {
 			break
 		}
-<<<<<<< HEAD
-
 		switch msg.Button {
 		case tea.MouseWheelDown:
+			// NOTE: some terminal emulators don't send the shift event for
+			// mouse actions.
+			if msg.Mod.Contains(tea.ModShift) {
+				m.ScrollRight(m.horizontalStep)
+				break
+			}
 			m.ScrollDown(m.MouseWheelDelta)
-
 		case tea.MouseWheelUp:
+			// NOTE: some terminal emulators don't send the shift event for
+			// mouse actions.
+			if msg.Mod.Contains(tea.ModShift) {
+				m.ScrollLeft(m.horizontalStep)
+				break
+			}
 			m.ScrollUp(m.MouseWheelDelta)
-=======
-		switch msg.Button { //nolint:exhaustive
-		case tea.MouseButtonWheelUp:
-			if msg.Shift {
-				// Note that not every terminal emulator sends the shift event for mouse actions by default (looking at you Konsole)
-				m.ScrollLeft(m.horizontalStep)
-			} else {
-				lines := m.ScrollUp(m.MouseWheelDelta)
-				if m.HighPerformanceRendering {
-					cmd = ViewUp(m, lines)
-				}
-			}
-
-		case tea.MouseButtonWheelDown:
-			if msg.Shift {
-				m.ScrollRight(m.horizontalStep)
-			} else {
-				lines := m.ScrollDown(m.MouseWheelDelta)
-				if m.HighPerformanceRendering {
-					cmd = ViewDown(m, lines)
-				}
-			}
-		// Note that not every terminal emulator sends the horizontal wheel events by default (looking at you Konsole)
-		case tea.MouseButtonWheelLeft:
+		case tea.MouseWheelLeft:
 			m.ScrollLeft(m.horizontalStep)
-		case tea.MouseButtonWheelRight:
+		case tea.MouseWheelRight:
 			m.ScrollRight(m.horizontalStep)
->>>>>>> a0a432e1
 		}
 	}
 

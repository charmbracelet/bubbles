package textarea

import (
	"crypto/sha256"
	"fmt"
<<<<<<< HEAD
	"reflect"
=======
	"image/color"
>>>>>>> b2e3cc53
	"strconv"
	"strings"
	"time"
	"unicode"

	"github.com/atotto/clipboard"
	"github.com/charmbracelet/bubbles/v2/cursor"
	"github.com/charmbracelet/bubbles/v2/internal/memoization"
	"github.com/charmbracelet/bubbles/v2/internal/runeutil"
	"github.com/charmbracelet/bubbles/v2/key"
	"github.com/charmbracelet/bubbles/v2/viewport"
	tea "github.com/charmbracelet/bubbletea/v2"
	"github.com/charmbracelet/lipgloss/v2"
	"github.com/charmbracelet/x/ansi"
	rw "github.com/mattn/go-runewidth"
	"github.com/rivo/uniseg"
)

const (
	minHeight        = 1
	defaultHeight    = 6
	defaultWidth     = 40
	defaultCharLimit = 0 // no limit
	defaultMaxHeight = 99
	defaultMaxWidth  = 500

	// XXX: in v2, make max lines dynamic and default max lines configurable.
	maxLines = 10000
)

// Internal messages for clipboard operations.
type (
	pasteMsg    string
	pasteErrMsg struct{ error }
)

// KeyMap is the key bindings for different actions within the textarea.
type KeyMap struct {
	CharacterBackward       key.Binding
	CharacterForward        key.Binding
	DeleteAfterCursor       key.Binding
	DeleteBeforeCursor      key.Binding
	DeleteCharacterBackward key.Binding
	DeleteCharacterForward  key.Binding
	DeleteWordBackward      key.Binding
	DeleteWordForward       key.Binding
	InsertNewline           key.Binding
	LineEnd                 key.Binding
	LineNext                key.Binding
	LinePrevious            key.Binding
	LineStart               key.Binding
	Paste                   key.Binding
	WordBackward            key.Binding
	WordForward             key.Binding
	InputBegin              key.Binding
	InputEnd                key.Binding

	UppercaseWordForward  key.Binding
	LowercaseWordForward  key.Binding
	CapitalizeWordForward key.Binding

	TransposeCharacterBackward key.Binding

	AcceptSuggestion key.Binding
	NextSuggestion   key.Binding
	PrevSuggestion   key.Binding
}

// DefaultKeyMap returns the default set of key bindings for navigating and acting
// upon the textarea.
func DefaultKeyMap() KeyMap {
	return KeyMap{
		CharacterForward:           key.NewBinding(key.WithKeys("right", "ctrl+f"), key.WithHelp("right", "character forward")),
		CharacterBackward:          key.NewBinding(key.WithKeys("left", "ctrl+b"), key.WithHelp("left", "character backward")),
		WordForward:                key.NewBinding(key.WithKeys("alt+right", "alt+f"), key.WithHelp("alt+right", "word forward")),
		WordBackward:               key.NewBinding(key.WithKeys("alt+left", "alt+b"), key.WithHelp("alt+left", "word backward")),
		LineNext:                   key.NewBinding(key.WithKeys("down", "ctrl+n"), key.WithHelp("down", "next line")),
		LinePrevious:               key.NewBinding(key.WithKeys("up", "ctrl+p"), key.WithHelp("up", "previous line")),
		DeleteWordBackward:         key.NewBinding(key.WithKeys("alt+backspace", "ctrl+w"), key.WithHelp("alt+backspace", "delete word backward")),
		DeleteWordForward:          key.NewBinding(key.WithKeys("alt+delete", "alt+d"), key.WithHelp("alt+delete", "delete word forward")),
		DeleteAfterCursor:          key.NewBinding(key.WithKeys("ctrl+k"), key.WithHelp("ctrl+k", "delete after cursor")),
		DeleteBeforeCursor:         key.NewBinding(key.WithKeys("ctrl+u"), key.WithHelp("ctrl+u", "delete before cursor")),
		InsertNewline:              key.NewBinding(key.WithKeys("enter", "ctrl+m"), key.WithHelp("enter", "insert newline")),
		DeleteCharacterBackward:    key.NewBinding(key.WithKeys("backspace", "ctrl+h"), key.WithHelp("backspace", "delete character backward")),
		DeleteCharacterForward:     key.NewBinding(key.WithKeys("delete", "ctrl+d"), key.WithHelp("delete", "delete character forward")),
		LineStart:                  key.NewBinding(key.WithKeys("home", "ctrl+a"), key.WithHelp("home", "line start")),
		LineEnd:                    key.NewBinding(key.WithKeys("end", "ctrl+e"), key.WithHelp("end", "line end")),
		Paste:                      key.NewBinding(key.WithKeys("ctrl+v"), key.WithHelp("ctrl+v", "paste")),
		InputBegin:                 key.NewBinding(key.WithKeys("alt+<", "ctrl+home"), key.WithHelp("alt+<", "input begin")),
		InputEnd:                   key.NewBinding(key.WithKeys("alt+>", "ctrl+end"), key.WithHelp("alt+>", "input end")),
		CapitalizeWordForward:      key.NewBinding(key.WithKeys("alt+c"), key.WithHelp("alt+c", "capitalize word forward")),
		LowercaseWordForward:       key.NewBinding(key.WithKeys("alt+l"), key.WithHelp("alt+l", "lowercase word forward")),
		UppercaseWordForward:       key.NewBinding(key.WithKeys("alt+u"), key.WithHelp("alt+u", "uppercase word forward")),
		TransposeCharacterBackward: key.NewBinding(key.WithKeys("ctrl+t"), key.WithHelp("ctrl+t", "transpose character backward")),
		AcceptSuggestion:           key.NewBinding(key.WithKeys("tab", "ctrl+y")),
		NextSuggestion:             key.NewBinding(key.WithKeys("down", "ctrl+n")),
		PrevSuggestion:             key.NewBinding(key.WithKeys("up", "ctrl+p")),
	}
}

// LineInfo is a helper for keeping track of line information regarding
// soft-wrapped lines.
type LineInfo struct {
	// Width is the number of columns in the line.
	Width int

	// CharWidth is the number of characters in the line to account for
	// double-width runes.
	CharWidth int

	// Height is the number of rows in the line.
	Height int

	// StartColumn is the index of the first column of the line.
	StartColumn int

	// ColumnOffset is the number of columns that the cursor is offset from the
	// start of the line.
	ColumnOffset int

	// RowOffset is the number of rows that the cursor is offset from the start
	// of the line.
	RowOffset int

	// CharOffset is the number of characters that the cursor is offset
	// from the start of the line. This will generally be equivalent to
	// ColumnOffset, but will be different there are double-width runes before
	// the cursor.
	CharOffset int
}

// CursorStyle is the style for real and virtual cursors.
type CursorStyle struct {
	// Style styles the cursor block.
	//
	// For real cursors, the foreground color set here will be used as the
	// cursor color.
	Color color.Color

	// Shape is the cursor shape. The following shapes are available:
	//
	// - tea.CursorBlock
	// - tea.CursorUnderline
	// - tea.CursorBar
	//
	// This is only used for real cursors.
	Shape tea.CursorShape

	// CursorBlink determines whether or not the cursor should blink.
	Blink bool

	// BlinkSpeed is the speed at which the virtual cursor blinks. This has no
	// effect on real cursors as well as no effect if the cursor is set not to
	// [CursorBlink].
	//
	// By default, the blink speed is set to about 500ms.
	BlinkSpeed time.Duration
}

// Styles are the styles for the textarea, separated into focused and blurred
// states. The appropriate styles will be chosen based on the focus state of
// the textarea.
type Styles struct {
	Focused StyleState
	Blurred StyleState
	Cursor  CursorStyle
}

// StyleState that will be applied to the text area.
//
// StyleState can be applied to focused and unfocused states to change the styles
// depending on the focus state.
//
// For an introduction to styling with Lip Gloss see:
// https://github.com/charmbracelet/lipgloss
type StyleState struct {
	Base             lipgloss.Style
	Text             lipgloss.Style
	LineNumber       lipgloss.Style
	CursorLineNumber lipgloss.Style
	CursorLine       lipgloss.Style
	EndOfBuffer      lipgloss.Style
	Placeholder      lipgloss.Style
	Prompt           lipgloss.Style
}

func (s StyleState) computedCursorLine() lipgloss.Style {
	return s.CursorLine.Inherit(s.Base).Inline(true)
}

func (s StyleState) computedCursorLineNumber() lipgloss.Style {
	return s.CursorLineNumber.
		Inherit(s.CursorLine).
		Inherit(s.Base).
		Inline(true)
}

func (s StyleState) computedEndOfBuffer() lipgloss.Style {
	return s.EndOfBuffer.Inherit(s.Base).Inline(true)
}

func (s StyleState) computedLineNumber() lipgloss.Style {
	return s.LineNumber.Inherit(s.Base).Inline(true)
}

func (s StyleState) computedPlaceholder() lipgloss.Style {
	return s.Placeholder.Inherit(s.Base).Inline(true)
}

func (s StyleState) computedPrompt() lipgloss.Style {
	return s.Prompt.Inherit(s.Base).Inline(true)
}

func (s StyleState) computedText() lipgloss.Style {
	return s.Text.Inherit(s.Base).Inline(true)
}

// line is the input to the text wrapping function. This is stored in a struct
// so that it can be hashed and memoized.
type line struct {
	runes []rune
	width int
}

// Hash returns a hash of the line.
func (w line) Hash() string {
	v := fmt.Sprintf("%s:%d", string(w.runes), w.width)
	return fmt.Sprintf("%x", sha256.Sum256([]byte(v)))
}

// Model is the Bubble Tea model for this text area element.
type Model struct {
	Err error

	// General settings.
	cache *memoization.MemoCache[line, [][]rune]

	// Prompt is printed at the beginning of each line.
	//
	// When changing the value of Prompt after the model has been
	// initialized, ensure that SetWidth() gets called afterwards.
	//
	// See also [SetPromptFunc] for a dynamic prompt.
	Prompt string

	// Placeholder is the text displayed when the user
	// hasn't entered anything yet.
	Placeholder string

	// ShowLineNumbers, if enabled, causes line numbers to be printed
	// after the prompt.
	ShowLineNumbers bool

	// EndOfBufferCharacter is displayed at the end of the input.
	EndOfBufferCharacter rune

	// KeyMap encodes the keybindings recognized by the widget.
	KeyMap KeyMap

	// Styling. FocusedStyle and BlurredStyle are used to style the textarea in
	// focused and blurred states.
	Styles Styles

	// virtualCursor manages the virtual cursor.
	virtualCursor cursor.Model

	// VirtualCursor determines whether or not to use the virtual cursor. If
	// set to false, use [Model.Cursor] to return a real cursor for rendering.
	VirtualCursor bool

	// CharLimit is the maximum number of characters this input element will
	// accept. If 0 or less, there's no limit.
	CharLimit int

	// MaxHeight is the maximum height of the text area in rows. If 0 or less,
	// there's no limit.
	MaxHeight int

	// MaxWidth is the maximum width of the text area in columns. If 0 or less,
	// there's no limit.
	MaxWidth int

	SyntaxHighlighter func(string) string
	Formatter         func(string) string

	// Should the input suggest to complete
	ShowSuggestions bool

	// suggestions is a list of suggestions that may be used to complete the
	// input.
	suggestions            [][][]rune
	matchedSuggestions     [][][]rune
	currentSuggestionIndex int

	// If promptFunc is set, it replaces Prompt as a generator for
	// prompt strings at the beginning of each line.
	promptFunc func(line int) string

	// promptWidth is the width of the prompt.
	promptWidth int

	// width is the maximum number of characters that can be displayed at once.
	// If 0 or less this setting is ignored.
	width int

	// height is the maximum number of lines that can be displayed at once. It
	// essentially treats the text field like a vertically scrolling viewport
	// if there are more lines than the permitted height.
	height int

	// Underlying text value.
	value [][]rune

	// focus indicates whether user input focus should be on this input
	// component. When false, ignore keyboard input and hide the cursor.
	focus bool

	// Cursor column.
	col int

	// Cursor row.
	row int

	// Last character offset, used to maintain state when the cursor is moved
	// vertically such that we can maintain the same navigating position.
	lastCharOffset int

	// viewport is the vertically-scrollable viewport of the multi-line text
	// input.
	viewport *viewport.Model

	// rune sanitizer for input.
	rsan runeutil.Sanitizer
}

// New creates a new model with default settings.
func New() Model {
	vp := viewport.New()
	vp.KeyMap = viewport.KeyMap{}
	cur := cursor.New()

	styles := DefaultDarkStyles()

	m := Model{
		CharLimit:            defaultCharLimit,
		MaxHeight:            defaultMaxHeight,
		MaxWidth:             defaultMaxWidth,
		Prompt:               lipgloss.ThickBorder().Left + " ",
		Styles:               styles,
		cache:                memoization.NewMemoCache[line, [][]rune](maxLines),
		EndOfBufferCharacter: ' ',
		ShowLineNumbers:      true,
		VirtualCursor:        true,
		virtualCursor:        cur,
		KeyMap:               DefaultKeyMap(),

		suggestions: [][][]rune{},
		value:       make([][]rune, minHeight, maxLines),
		focus:       false,
		col:         0,
		row:         0,

		viewport: &vp,
	}

	m.SetHeight(defaultHeight)
	m.SetWidth(defaultWidth)

	return m
}

// DefaultStyles returns the default styles for focused and blurred states for
// the textarea.
func DefaultStyles(isDark bool) Styles {
	lightDark := lipgloss.LightDark(isDark)

	var s Styles
	s.Focused = StyleState{
		Base:             lipgloss.NewStyle(),
		CursorLine:       lipgloss.NewStyle().Background(lightDark(lipgloss.Color("255"), lipgloss.Color("0"))),
		CursorLineNumber: lipgloss.NewStyle().Foreground(lightDark(lipgloss.Color("240"), lipgloss.Color("240"))),
		EndOfBuffer:      lipgloss.NewStyle().Foreground(lightDark(lipgloss.Color("254"), lipgloss.Color("0"))),
		LineNumber:       lipgloss.NewStyle().Foreground(lightDark(lipgloss.Color("249"), lipgloss.Color("7"))),
		Placeholder:      lipgloss.NewStyle().Foreground(lipgloss.Color("240")),
		Prompt:           lipgloss.NewStyle().Foreground(lipgloss.Color("7")),
		Text:             lipgloss.NewStyle(),
	}
	s.Blurred = StyleState{
		Base:             lipgloss.NewStyle(),
		CursorLine:       lipgloss.NewStyle().Foreground(lightDark(lipgloss.Color("245"), lipgloss.Color("7"))),
		CursorLineNumber: lipgloss.NewStyle().Foreground(lightDark(lipgloss.Color("249"), lipgloss.Color("7"))),
		EndOfBuffer:      lipgloss.NewStyle().Foreground(lightDark(lipgloss.Color("254"), lipgloss.Color("0"))),
		LineNumber:       lipgloss.NewStyle().Foreground(lightDark(lipgloss.Color("249"), lipgloss.Color("7"))),
		Placeholder:      lipgloss.NewStyle().Foreground(lipgloss.Color("240")),
		Prompt:           lipgloss.NewStyle().Foreground(lipgloss.Color("7")),
		Text:             lipgloss.NewStyle().Foreground(lightDark(lipgloss.Color("245"), lipgloss.Color("7"))),
	}
	s.Cursor = CursorStyle{
		Color: lipgloss.Color("7"),
		Shape: tea.CursorBlock,
		Blink: true,
	}
	return s
}

// DefaultLightStyles returns the default styles for a light background.
func DefaultLightStyles() Styles {
	return DefaultStyles(false)
}

// DefaultDarkStyles returns the default styles for a dark background.
func DefaultDarkStyles() Styles {
	return DefaultStyles(true)
}

// updateVirtualCursorStyle sets styling on the virtual cursor based on the
// textarea's style settings.
func (m *Model) updateVirtualCursorStyle() {
	if !m.VirtualCursor {
		m.virtualCursor.SetMode(cursor.CursorHide)
		return
	}

	m.virtualCursor.Style = lipgloss.NewStyle().Foreground(m.Styles.Cursor.Color)

	// By default, the blink speed of the cursor is set to a default
	// internally.
	if m.Styles.Cursor.BlinkSpeed > 0 {
		m.virtualCursor.BlinkSpeed = m.Styles.Cursor.BlinkSpeed
	}

	if !m.VirtualCursor {
		m.virtualCursor.SetMode(cursor.CursorHide)
		return
	}
	if m.Styles.Cursor.Blink {
		m.virtualCursor.SetMode(cursor.CursorBlink)
		return
	}
	m.virtualCursor.SetMode(cursor.CursorStatic)
}

// SetValue sets the value of the text input.
func (m *Model) SetValue(s string) {
	m.Reset()
	m.InsertString(s)
}

// SetSuggestions sets the suggestions for the input.
func (m *Model) SetSuggestions(suggestions []string) {
	m.suggestions = make([][][]rune, len(suggestions))
	for i, s := range suggestions {
		for _, line := range strings.Split(s, "\n") {
			m.suggestions[i] = append(m.suggestions[i], []rune(line))
		}
	}

	m.updateSuggestions()
}

// InsertString inserts a string at the cursor position.
func (m *Model) InsertString(s string) {
	m.insertRunesFromUserInput([]rune(s))
}

// InsertRune inserts a rune at the cursor position.
func (m *Model) InsertRune(r rune) {
	m.insertRunesFromUserInput([]rune{r})
}

// insertRunesFromUserInput inserts runes at the current cursor position.
func (m *Model) insertRunesFromUserInput(runes []rune) {
	// Clean up any special characters in the input provided by the
	// clipboard. This avoids bugs due to e.g. tab characters and
	// whatnot.
	runes = m.san().Sanitize(runes)

	if m.CharLimit > 0 {
		availSpace := m.CharLimit - m.Length()
		// If the char limit's been reached, cancel.
		if availSpace <= 0 {
			return
		}
		// If there's not enough space to paste the whole thing cut the pasted
		// runes down so they'll fit.
		if availSpace < len(runes) {
			runes = runes[:availSpace]
		}
	}

	// Split the input into lines.
	var lines [][]rune
	lstart := 0
	for i := 0; i < len(runes); i++ {
		if runes[i] == '\n' {
			// Queue a line to become a new row in the text area below.
			// Beware to clamp the max capacity of the slice, to ensure no
			// data from different rows get overwritten when later edits
			// will modify this line.
			lines = append(lines, runes[lstart:i:i])
			lstart = i + 1
		}
	}
	if lstart <= len(runes) {
		// The last line did not end with a newline character.
		// Take it now.
		lines = append(lines, runes[lstart:])
	}

	// Obey the maximum line limit.
	if maxLines > 0 && len(m.value)+len(lines)-1 > maxLines {
		allowedHeight := max(0, maxLines-len(m.value)+1)
		lines = lines[:allowedHeight]
	}

	if len(lines) == 0 {
		// Nothing left to insert.
		return
	}

	// Save the remainder of the original line at the current
	// cursor position.
	tail := make([]rune, len(m.value[m.row][m.col:]))
	copy(tail, m.value[m.row][m.col:])

	// Paste the first line at the current cursor position.
	m.value[m.row] = append(m.value[m.row][:m.col], lines[0]...)
	m.col += len(lines[0])

	if numExtraLines := len(lines) - 1; numExtraLines > 0 {
		// Add the new lines.
		// We try to reuse the slice if there's already space.
		var newGrid [][]rune
		if cap(m.value) >= len(m.value)+numExtraLines {
			// Can reuse the extra space.
			newGrid = m.value[:len(m.value)+numExtraLines]
		} else {
			// No space left; need a new slice.
			newGrid = make([][]rune, len(m.value)+numExtraLines)
			copy(newGrid, m.value[:m.row+1])
		}
		// Add all the rows that were after the cursor in the original
		// grid at the end of the new grid.
		copy(newGrid[m.row+1+numExtraLines:], m.value[m.row+1:])
		m.value = newGrid
		// Insert all the new lines in the middle.
		for _, l := range lines[1:] {
			m.row++
			m.value[m.row] = l
			m.col = len(l)
		}
	}

	// Finally add the tail at the end of the last line inserted.
	m.value[m.row] = append(m.value[m.row], tail...)

<<<<<<< HEAD
	m.format()
	m.SetCursor(m.col)
=======
	m.SetCursorColumn(m.col)
>>>>>>> b2e3cc53
}

// Value returns the value of the text input.
func (m Model) Value() string {
	if m.value == nil {
		return ""
	}

	var v strings.Builder
	for _, l := range m.value {
		v.WriteString(string(l))
		v.WriteByte('\n')
	}

	return strings.TrimSuffix(v.String(), "\n")
}

// Length returns the number of characters currently in the text input.
func (m *Model) Length() int {
	var l int
	for _, row := range m.value {
		l += uniseg.StringWidth(string(row))
	}
	// We add len(m.value) to include the newline characters.
	return l + len(m.value) - 1
}

// LineCount returns the number of lines that are currently in the text input.
func (m *Model) LineCount() int {
	return len(m.value)
}

// Line returns the line position.
func (m Model) Line() int {
	return m.row
}

// CursorDown moves the cursor down by one line.
// Returns whether or not the cursor blink should be reset.
func (m *Model) CursorDown() {
	li := m.LineInfo()
	charOffset := max(m.lastCharOffset, li.CharOffset)
	m.lastCharOffset = charOffset

	if li.RowOffset+1 >= li.Height && m.row < len(m.value)-1 {
		m.row++
		m.col = 0
	} else {
		// Move the cursor to the start of the next line so that we can get
		// the line information. We need to add 2 columns to account for the
		// trailing space wrapping.
		const trailingSpace = 2
		m.col = min(li.StartColumn+li.Width+trailingSpace, len(m.value[m.row])-1)
	}

	nli := m.LineInfo()
	m.col = nli.StartColumn

	if nli.Width <= 0 {
		return
	}

	offset := 0
	for offset < charOffset {
		if m.row >= len(m.value) || m.col >= len(m.value[m.row]) || offset >= nli.CharWidth-1 {
			break
		}
		offset += rw.RuneWidth(m.value[m.row][m.col])
		m.col++
	}
}

// CursorUp moves the cursor up by one line.
func (m *Model) CursorUp() {
	li := m.LineInfo()
	charOffset := max(m.lastCharOffset, li.CharOffset)
	m.lastCharOffset = charOffset

	if li.RowOffset <= 0 && m.row > 0 {
		m.row--
		m.col = len(m.value[m.row])
	} else {
		// Move the cursor to the end of the previous line.
		// This can be done by moving the cursor to the start of the line and
		// then subtracting 2 to account for the trailing space we keep on
		// soft-wrapped lines.
		const trailingSpace = 2
		m.col = li.StartColumn - trailingSpace
	}

	nli := m.LineInfo()
	m.col = nli.StartColumn

	if nli.Width <= 0 {
		return
	}

	offset := 0
	for offset < charOffset {
		if m.col >= len(m.value[m.row]) || offset >= nli.CharWidth-1 {
			break
		}
		offset += rw.RuneWidth(m.value[m.row][m.col])
		m.col++
	}
}

// SetCursorColumn moves the cursor to the given position. If the position is
// out of bounds the cursor will be moved to the start or end accordingly.
func (m *Model) SetCursorColumn(col int) {
	m.col = clamp(col, 0, len(m.value[m.row]))
	// Any time that we move the cursor horizontally we need to reset the last
	// offset so that the horizontal position when navigating is adjusted.
	m.lastCharOffset = 0
}

// CursorStart moves the cursor to the start of the input field.
func (m *Model) CursorStart() {
	m.SetCursorColumn(0)
}

// CursorEnd moves the cursor to the end of the input field.
func (m *Model) CursorEnd() {
	m.SetCursorColumn(len(m.value[m.row]))
}

// Focused returns the focus state on the model.
func (m Model) Focused() bool {
	return m.focus
}

// activeStyle returns the appropriate set of styles to use depending on
// whether the textarea is focused or blurred.
func (m Model) activeStyle() *StyleState {
	if m.focus {
		return &m.Styles.Focused
	}
	return &m.Styles.Blurred
}

// Focus sets the focus state on the model. When the model is in focus it can
// receive keyboard input and the cursor will be hidden.
func (m *Model) Focus() tea.Cmd {
	m.focus = true
	return m.virtualCursor.Focus()
}

// Blur removes the focus state on the model. When the model is blurred it can
// not receive keyboard input and the cursor will be hidden.
func (m *Model) Blur() {
	m.focus = false
	m.virtualCursor.Blur()
}

// Reset sets the input to its default state with no input.
func (m *Model) Reset() {
	m.value = make([][]rune, minHeight, maxLines)
	m.col = 0
	m.row = 0
	m.viewport.GotoTop()
	m.SetCursorColumn(0)
}

// san initializes or retrieves the rune sanitizer.
func (m *Model) san() runeutil.Sanitizer {
	if m.rsan == nil {
		// Textinput has all its input on a single line so collapse
		// newlines/tabs to single spaces.
		m.rsan = runeutil.NewSanitizer()
	}
	return m.rsan
}

// deleteBeforeCursor deletes all text before the cursor. Returns whether or
// not the cursor blink should be reset.
func (m *Model) deleteBeforeCursor() {
	m.value[m.row] = m.value[m.row][m.col:]
	m.SetCursorColumn(0)
}

// deleteAfterCursor deletes all text after the cursor. Returns whether or not
// the cursor blink should be reset. If input is masked delete everything after
// the cursor so as not to reveal word breaks in the masked input.
func (m *Model) deleteAfterCursor() {
	m.value[m.row] = m.value[m.row][:m.col]
	m.SetCursorColumn(len(m.value[m.row]))
}

// transposeLeft exchanges the runes at the cursor and immediately
// before. No-op if the cursor is at the beginning of the line.  If
// the cursor is not at the end of the line yet, moves the cursor to
// the right.
func (m *Model) transposeLeft() {
	if m.col == 0 || len(m.value[m.row]) < 2 {
		return
	}
	if m.col >= len(m.value[m.row]) {
		m.SetCursorColumn(m.col - 1)
	}
	m.value[m.row][m.col-1], m.value[m.row][m.col] = m.value[m.row][m.col], m.value[m.row][m.col-1]
	if m.col < len(m.value[m.row]) {
		m.SetCursorColumn(m.col + 1)
	}
}

// deleteWordLeft deletes the word left to the cursor. Returns whether or not
// the cursor blink should be reset.
func (m *Model) deleteWordLeft() {
	if m.col == 0 || len(m.value[m.row]) == 0 {
		return
	}

	// Linter note: it's critical that we acquire the initial cursor position
	// here prior to altering it via SetCursor() below. As such, moving this
	// call into the corresponding if clause does not apply here.
	oldCol := m.col //nolint:ifshort

	m.SetCursorColumn(m.col - 1)
	for unicode.IsSpace(m.value[m.row][m.col]) {
		if m.col <= 0 {
			break
		}
		// ignore series of whitespace before cursor
		m.SetCursorColumn(m.col - 1)
	}

	for m.col > 0 {
		if !unicode.IsSpace(m.value[m.row][m.col]) {
			m.SetCursorColumn(m.col - 1)
		} else {
			if m.col > 0 {
				// keep the previous space
				m.SetCursorColumn(m.col + 1)
			}
			break
		}
	}

	if oldCol > len(m.value[m.row]) {
		m.value[m.row] = m.value[m.row][:m.col]
	} else {
		m.value[m.row] = append(m.value[m.row][:m.col], m.value[m.row][oldCol:]...)
	}
}

// deleteWordRight deletes the word right to the cursor.
func (m *Model) deleteWordRight() {
	if m.col >= len(m.value[m.row]) || len(m.value[m.row]) == 0 {
		return
	}

	oldCol := m.col

	for m.col < len(m.value[m.row]) && unicode.IsSpace(m.value[m.row][m.col]) {
		// ignore series of whitespace after cursor
		m.SetCursorColumn(m.col + 1)
	}

	for m.col < len(m.value[m.row]) {
		if !unicode.IsSpace(m.value[m.row][m.col]) {
			m.SetCursorColumn(m.col + 1)
		} else {
			break
		}
	}

	if m.col > len(m.value[m.row]) {
		m.value[m.row] = m.value[m.row][:oldCol]
	} else {
		m.value[m.row] = append(m.value[m.row][:oldCol], m.value[m.row][m.col:]...)
	}

	m.SetCursorColumn(oldCol)
}

// characterRight moves the cursor one character to the right.
func (m *Model) characterRight() {
	if m.col < len(m.value[m.row]) {
		m.SetCursorColumn(m.col + 1)
	} else {
		if m.row < len(m.value)-1 {
			m.row++
			m.CursorStart()
		}
	}
}

// characterLeft moves the cursor one character to the left.
// If insideLine is set, the cursor is moved to the last
// character in the previous line, instead of one past that.
func (m *Model) characterLeft(insideLine bool) {
	if m.col == 0 && m.row != 0 {
		m.row--
		m.CursorEnd()
		if !insideLine {
			return
		}
	}
	if m.col > 0 {
		m.SetCursorColumn(m.col - 1)
	}
}

// wordLeft moves the cursor one word to the left. Returns whether or not the
// cursor blink should be reset. If input is masked, move input to the start
// so as not to reveal word breaks in the masked input.
func (m *Model) wordLeft() {
	for {
		m.characterLeft(true /* insideLine */)
		if m.col < len(m.value[m.row]) && !unicode.IsSpace(m.value[m.row][m.col]) {
			break
		}
	}

	for m.col > 0 {
		if unicode.IsSpace(m.value[m.row][m.col-1]) {
			break
		}
		m.SetCursorColumn(m.col - 1)
	}
}

// wordRight moves the cursor one word to the right. Returns whether or not the
// cursor blink should be reset. If the input is masked, move input to the end
// so as not to reveal word breaks in the masked input.
func (m *Model) wordRight() {
	m.doWordRight(func(int, int) { /* nothing */ })
}

func (m *Model) doWordRight(fn func(charIdx int, pos int)) {
	// Skip spaces forward.
	for m.col >= len(m.value[m.row]) || unicode.IsSpace(m.value[m.row][m.col]) {
		if m.row == len(m.value)-1 && m.col == len(m.value[m.row]) {
			// End of text.
			break
		}
		m.characterRight()
	}

	charIdx := 0
	for m.col < len(m.value[m.row]) {
		if unicode.IsSpace(m.value[m.row][m.col]) {
			break
		}
		fn(charIdx, m.col)
		m.SetCursorColumn(m.col + 1)
		charIdx++
	}
}

// uppercaseRight changes the word to the right to uppercase.
func (m *Model) uppercaseRight() {
	m.doWordRight(func(_ int, i int) {
		m.value[m.row][i] = unicode.ToUpper(m.value[m.row][i])
	})
}

// lowercaseRight changes the word to the right to lowercase.
func (m *Model) lowercaseRight() {
	m.doWordRight(func(_ int, i int) {
		m.value[m.row][i] = unicode.ToLower(m.value[m.row][i])
	})
}

// capitalizeRight changes the word to the right to title case.
func (m *Model) capitalizeRight() {
	m.doWordRight(func(charIdx int, i int) {
		if charIdx == 0 {
			m.value[m.row][i] = unicode.ToTitle(m.value[m.row][i])
		}
	})
}

// LineInfo returns the number of characters from the start of the
// (soft-wrapped) line and the (soft-wrapped) line width.
func (m Model) LineInfo() LineInfo {
	grid := m.memoizedWrap(m.value[m.row], m.width)

	// Find out which line we are currently on. This can be determined by the
	// m.col and counting the number of runes that we need to skip.
	var counter int
	for i, line := range grid {
		// We've found the line that we are on
		if counter+len(line) == m.col && i+1 < len(grid) {
			// We wrap around to the next line if we are at the end of the
			// previous line so that we can be at the very beginning of the row
			return LineInfo{
				CharOffset:   0,
				ColumnOffset: 0,
				Height:       len(grid),
				RowOffset:    i + 1,
				StartColumn:  m.col,
				Width:        len(grid[i+1]),
				CharWidth:    uniseg.StringWidth(string(line)),
			}
		}

		if counter+len(line) >= m.col {
			return LineInfo{
				CharOffset:   uniseg.StringWidth(string(line[:max(0, m.col-counter)])),
				ColumnOffset: m.col - counter,
				Height:       len(grid),
				RowOffset:    i,
				StartColumn:  counter,
				Width:        len(line),
				CharWidth:    uniseg.StringWidth(string(line)),
			}
		}

		counter += len(line)
	}
	return LineInfo{}
}

// repositionView repositions the view of the viewport based on the defined
// scrolling behavior.
func (m *Model) repositionView() {
	min := m.viewport.YOffset
	max := min + m.viewport.Height() - 1

	if row := m.cursorLineNumber(); row < min {
		m.viewport.LineUp(min - row)
	} else if row > max {
		m.viewport.LineDown(row - max)
	}
}

// Width returns the width of the textarea.
func (m Model) Width() int {
	return m.width
}

// moveToBegin moves the cursor to the beginning of the input.
func (m *Model) moveToBegin() {
	m.row = 0
	m.SetCursorColumn(0)
}

// moveToEnd moves the cursor to the end of the input.
func (m *Model) moveToEnd() {
	m.row = len(m.value) - 1
	m.SetCursorColumn(len(m.value[m.row]))
}

// SetWidth sets the width of the textarea to fit exactly within the given width.
// This means that the textarea will account for the width of the prompt and
// whether or not line numbers are being shown.
//
// Ensure that SetWidth is called after setting the Prompt and ShowLineNumbers,
// It is important that the width of the textarea be exactly the given width
// and no more.
func (m *Model) SetWidth(w int) {
	// Update prompt width only if there is no prompt function as
	// [SetPromptFunc] updates the prompt width when it is called.
	if m.promptFunc == nil {
		// XXX: Do we even need this or can we calculate the prompt width
		// at render time?
		m.promptWidth = uniseg.StringWidth(m.Prompt)
	}

	// Add base style borders and padding to reserved outer width.
	reservedOuter := m.activeStyle().Base.GetHorizontalFrameSize()

	// Add prompt width to reserved inner width.
	reservedInner := m.promptWidth

	// Add line number width to reserved inner width.
	if m.ShowLineNumbers {
		// XXX: this was originally documented as needing "1 cell" but was,
		// in practice, effectively hardcoded to 2 cells. We can, and should,
		// reduce this to one gap and update the tests accordingly.
		const gap = 2

		// Number of digits plus 1 cell for the margin.
		reservedInner += numDigits(m.MaxHeight) + gap
	}

	// Input width must be at least one more than the reserved inner and outer
	// width. This gives us a minimum input width of 1.
	minWidth := reservedInner + reservedOuter + 1
	inputWidth := max(w, minWidth)

	// Input width must be no more than maximum width.
	if m.MaxWidth > 0 {
		inputWidth = min(inputWidth, m.MaxWidth)
	}

	// Since the width of the viewport and input area is dependent on the width of
	// borders, prompt and line numbers, we need to calculate it by subtracting
	// the reserved width from them.

	m.viewport.SetWidth(inputWidth - reservedOuter)
	m.width = inputWidth - reservedOuter - reservedInner
}

// SetPromptFunc supersedes the Prompt field and sets a dynamic prompt instead.
//
// If the function returns a prompt that is shorter than the specified
// promptWidth, it will be padded to the left. If it returns a prompt that is
// longer, display artifacts may occur; the caller is responsible for computing
// an adequate promptWidth.
func (m *Model) SetPromptFunc(promptWidth int, fn func(lineIndex int) string) {
	m.promptFunc = fn
	m.promptWidth = promptWidth
}

// Height returns the current height of the textarea.
func (m Model) Height() int {
	return m.height
}

// SetHeight sets the height of the textarea.
func (m *Model) SetHeight(h int) {
	if m.MaxHeight > 0 {
		m.height = clamp(h, minHeight, m.MaxHeight)
		m.viewport.SetHeight(clamp(h, minHeight, m.MaxHeight))
	} else {
		m.height = max(h, minHeight)
		m.viewport.SetHeight(max(h, minHeight))
	}
}

// Update is the Bubble Tea update loop.
func (m Model) Update(msg tea.Msg) (Model, tea.Cmd) {
	if !m.focus {
		m.virtualCursor.Blur()
		return m, nil
	}

	// Need to check for completion before, because key is configurable and might be double assigned
	keyMsg, ok := msg.(tea.KeyMsg)
	if ok && key.Matches(keyMsg, m.KeyMap.AcceptSuggestion) {
		if m.canAcceptSuggestion() {
			m.value = m.matchedSuggestions[m.currentSuggestionIndex]
			m.format()
			m.row = len(m.value) - 1
			m.CursorEnd()
		}
	}

	// Used to determine if the cursor should blink.
	oldRow, oldCol := m.cursorLineNumber(), m.col

	var cmds []tea.Cmd

	if m.value[m.row] == nil {
		m.value[m.row] = make([]rune, 0)
	}

	if m.MaxHeight > 0 && m.MaxHeight != m.cache.Capacity() {
		m.cache = memoization.NewMemoCache[line, [][]rune](m.MaxHeight)
	}

	switch msg := msg.(type) {
	case tea.PasteMsg:
		m.insertRunesFromUserInput([]rune(msg))
	case tea.KeyPressMsg:
		switch {
		case key.Matches(msg, m.KeyMap.DeleteAfterCursor):
			m.col = clamp(m.col, 0, len(m.value[m.row]))
			if m.col >= len(m.value[m.row]) {
				m.mergeLineBelow(m.row)
				break
			}
			m.deleteAfterCursor()
		case key.Matches(msg, m.KeyMap.DeleteBeforeCursor):
			m.col = clamp(m.col, 0, len(m.value[m.row]))
			if m.col <= 0 {
				m.mergeLineAbove(m.row)
				break
			}
			m.deleteBeforeCursor()
		case key.Matches(msg, m.KeyMap.DeleteCharacterBackward):
			m.col = clamp(m.col, 0, len(m.value[m.row]))
			if m.col <= 0 {
				m.mergeLineAbove(m.row)
				break
			}
			if len(m.value[m.row]) > 0 {
				m.value[m.row] = append(m.value[m.row][:max(0, m.col-1)], m.value[m.row][m.col:]...)
				if m.col > 0 {
					m.SetCursorColumn(m.col - 1)
				}
			}
		case key.Matches(msg, m.KeyMap.DeleteCharacterForward):
			if len(m.value[m.row]) > 0 && m.col < len(m.value[m.row]) {
				m.value[m.row] = append(m.value[m.row][:m.col], m.value[m.row][m.col+1:]...)
			}
			if m.col >= len(m.value[m.row]) {
				m.mergeLineBelow(m.row)
				break
			}
		case key.Matches(msg, m.KeyMap.DeleteWordBackward):
			if m.col <= 0 {
				m.mergeLineAbove(m.row)
				break
			}
			m.deleteWordLeft()
		case key.Matches(msg, m.KeyMap.DeleteWordForward):
			m.col = clamp(m.col, 0, len(m.value[m.row]))
			if m.col >= len(m.value[m.row]) {
				m.mergeLineBelow(m.row)
				break
			}
			m.deleteWordRight()
		case key.Matches(msg, m.KeyMap.InsertNewline):
			if m.MaxHeight > 0 && len(m.value) >= m.MaxHeight {
				return m, nil
			}
			m.col = clamp(m.col, 0, len(m.value[m.row]))
			m.splitLine(m.row, m.col)
		case key.Matches(msg, m.KeyMap.LineEnd):
			m.CursorEnd()
		case key.Matches(msg, m.KeyMap.LineStart):
			m.CursorStart()
		case key.Matches(msg, m.KeyMap.CharacterForward):
			m.characterRight()
		case key.Matches(msg, m.KeyMap.LineNext):
			if m.row == 0 {
				m.nextSuggestion()
			} else {
				m.CursorDown()
			}
		case key.Matches(msg, m.KeyMap.WordForward):
			m.wordRight()
		case key.Matches(msg, m.KeyMap.Paste):
			return m, Paste
		case key.Matches(msg, m.KeyMap.CharacterBackward):
			m.characterLeft(false /* insideLine */)
		case key.Matches(msg, m.KeyMap.LinePrevious):
			if m.row == 0 {
				m.previousSuggestion()
			} else {
				m.CursorUp()
			}
		case key.Matches(msg, m.KeyMap.WordBackward):
			m.wordLeft()
		case key.Matches(msg, m.KeyMap.InputBegin):
			m.moveToBegin()
		case key.Matches(msg, m.KeyMap.InputEnd):
			m.moveToEnd()
		case key.Matches(msg, m.KeyMap.LowercaseWordForward):
			m.lowercaseRight()
		case key.Matches(msg, m.KeyMap.UppercaseWordForward):
			m.uppercaseRight()
		case key.Matches(msg, m.KeyMap.CapitalizeWordForward):
			m.capitalizeRight()
		case key.Matches(msg, m.KeyMap.TransposeCharacterBackward):
			m.transposeLeft()
		case key.Matches(msg, m.KeyMap.NextSuggestion):
			m.nextSuggestion()
		case key.Matches(msg, m.KeyMap.PrevSuggestion):
			m.previousSuggestion()

		default:
			m.insertRunesFromUserInput([]rune(msg.Text))
		}

		// Check again if can be completed
		// because value might be something that does not match the completion prefix
		m.updateSuggestions()

	case pasteMsg:
		m.insertRunesFromUserInput([]rune(msg))

	case pasteErrMsg:
		m.Err = msg
	}

	vp, cmd := m.viewport.Update(msg)
	m.viewport = &vp
	cmds = append(cmds, cmd)

	newRow, newCol := m.cursorLineNumber(), m.col
	m.virtualCursor, cmd = m.virtualCursor.Update(msg)
	if (newRow != oldRow || newCol != oldCol) && m.virtualCursor.Mode() == cursor.CursorBlink {
		m.virtualCursor.Blink = false
		cmd = m.virtualCursor.BlinkCmd()
	}
	cmds = append(cmds, cmd)

	m.repositionView()

	return m, tea.Batch(cmds...)
}

func (m Model) suggestionView(offset int) string {
	if !m.canAcceptSuggestion() {
		return ""
	}

	value := linesToString(m.value)
	suggestion := linesToString(m.matchedSuggestions[m.currentSuggestionIndex])
	if len(value) >= len(suggestion) {
		return ""
	}

	var lines []string
	for _, line := range strings.Split(suggestion[len(m.Value())+offset:], "\n") {
		lines = append(lines, m.activeStyle.Placeholder.Inline(true).Render(line))
	}
	if len(lines) > m.Height() {
		m.SetHeight(len(lines) + 1)
	}
	return strings.Join(lines, "\n")
}

// View renders the text area in its current state.
func (m Model) View() string {
	m.updateVirtualCursorStyle()
	if m.Value() == "" && m.row == 0 && m.col == 0 && m.Placeholder != "" {
		return m.placeholderView()
	}
	m.virtualCursor.TextStyle = m.activeStyle().computedCursorLine()

	var (
		s                strings.Builder
		style            lipgloss.Style
		newLines         int
		widestLineNumber int
		lineInfo         = m.LineInfo()
		styles           = m.activeStyle()
	)

	displayLine := 0
	for l, line := range m.value {
		wrappedLines := m.memoizedWrap(line, m.width)

		if m.row == l {
			style = styles.computedCursorLine()
		} else {
			style = styles.computedText()
		}

		for wl, wrappedLine := range wrappedLines {
			prompt := m.promptView(displayLine)
			prompt = styles.computedPrompt().Render(prompt)
			s.WriteString(style.Render(prompt))
			displayLine++

			var ln string
			if m.ShowLineNumbers { //nolint:nestif
				if wl == 0 { // normal line
					isCursorLine := m.row == l
					s.WriteString(m.lineNumberView(l+1, isCursorLine))
				} else { // soft wrapped line
					isCursorLine := m.row == l
					s.WriteString(m.lineNumberView(-1, isCursorLine))
				}
			}

			// Note the widest line number for padding purposes later.
			lnw := uniseg.StringWidth(ln)
			if lnw > widestLineNumber {
				widestLineNumber = lnw
			}

			strwidth := uniseg.StringWidth(string(wrappedLine))
			padding := m.width - strwidth
			// If the trailing space causes the line to be wider than the
			// width, we should not draw it to the screen since it will result
			// in an extra space at the end of the line which can look off when
			// the cursor line is showing.
			if strwidth > m.width {
				// The character causing the line to be wider than the width is
				// guaranteed to be a space since any other character would
				// have been wrapped.
				wrappedLine = []rune(strings.TrimSuffix(string(wrappedLine), " "))
				padding -= m.width - strwidth
			}
			if m.row == l && lineInfo.RowOffset == wl {
				ln := string(wrappedLine[:lineInfo.ColumnOffset])
				if m.SyntaxHighlighter == nil {
					ln = style.Render(ln)
				} else {
					ln = m.SyntaxHighlighter(ln)
				}
				s.WriteString(ln)

				if m.col >= len(line) && lineInfo.CharOffset >= m.width {
<<<<<<< HEAD
					m.Cursor.SetChar(" ")
					s.WriteString(m.Cursor.View())
					// XXX: suggestions?
				} else {
					m.Cursor.SetChar(string(wrappedLine[lineInfo.ColumnOffset]))
					if m.canAcceptSuggestion() && len(m.matchedSuggestions) > 0 {
						suggestion := m.matchedSuggestions[m.currentSuggestionIndex]
						if len(suggestion) >= m.row {
							suggestion = suggestion[m.row:]
						}
						m.Cursor.TextStyle = m.activeStyle.Placeholder
						if len(suggestion) > m.row && len(suggestion[m.row]) > m.col {
							m.Cursor.SetChar(string(suggestion[m.row][m.col]))
						}
					}
					s.WriteString(style.Render(m.Cursor.View()))
=======
					m.virtualCursor.SetChar(" ")
					s.WriteString(m.virtualCursor.View())
				} else {
					m.virtualCursor.SetChar(string(wrappedLine[lineInfo.ColumnOffset]))
					s.WriteString(style.Render(m.virtualCursor.View()))
>>>>>>> b2e3cc53
					s.WriteString(style.Render(string(wrappedLine[lineInfo.ColumnOffset+1:])))
					s.WriteString(m.suggestionView(1))
					// XXX: suggestions
				}
			} else {
				ln := string(wrappedLine)
				if m.SyntaxHighlighter == nil {
					ln = style.Render(ln)
				} else {
					ln = m.SyntaxHighlighter(ln)
				}
				s.WriteString(ln)
			}

			pad := strings.Repeat(" ", max(0, padding))
			if m.SyntaxHighlighter == nil {
				s.WriteString(style.Render(pad))
			} else {
				s.WriteString(pad)
			}
			s.WriteRune('\n')
			newLines++
		}
	}

	// Always show at least `m.Height` lines at all times.
	// To do this we can simply pad out a few extra new lines in the view.
	for i := 0; i < m.height; i++ {
		s.WriteString(m.promptView(displayLine))
		displayLine++

		// Write end of buffer content
		leftGutter := string(m.EndOfBufferCharacter)
		rightGapWidth := m.Width() - uniseg.StringWidth(leftGutter) + widestLineNumber
		rightGap := strings.Repeat(" ", max(0, rightGapWidth))
		s.WriteString(styles.computedEndOfBuffer().Render(leftGutter + rightGap))
		s.WriteRune('\n')
	}

	m.viewport.SetContent(s.String())
	return styles.Base.Render(m.viewport.View())
}

// promptView renders a single line of the prompt.
func (m Model) promptView(displayLine int) (prompt string) {
	prompt = m.Prompt
	if m.promptFunc == nil {
		return prompt
	}
	prompt = m.promptFunc(displayLine)
	width := lipgloss.Width(prompt)
	if width < m.promptWidth {
		prompt = fmt.Sprintf("%*s%s", m.promptWidth-width, "", prompt)
	}

	return m.activeStyle().computedPrompt().Render(prompt)
}

// lineNumberView renders the line number.
//
// If the argument is less than 0, a space styled as a line number is returned
// instead. Such cases are used for soft-wrapped lines.
//
// The second argument indicates whether this line number is for a 'cursorline'
// line number.
func (m Model) lineNumberView(n int, isCursorLine bool) (str string) {
	if !m.ShowLineNumbers {
		return ""
	}

	if n <= 0 {
		str = " "
	} else {
		str = strconv.Itoa(n)
	}

	// XXX: is textStyle really necessary here?
	textStyle := m.activeStyle().computedText()
	lineNumberStyle := m.activeStyle().computedLineNumber()
	if isCursorLine {
		textStyle = m.activeStyle().computedCursorLine()
		lineNumberStyle = m.activeStyle().computedCursorLineNumber()
	}

	// Format line number dynamically based on the maximum number of lines.
	digits := len(strconv.Itoa(m.MaxHeight))
	str = fmt.Sprintf(" %*v ", digits, str)

	return textStyle.Render(lineNumberStyle.Render(str))
}

// placeholderView returns the prompt and placeholder, if any.
func (m Model) placeholderView() string {
	var (
		s      strings.Builder
		p      = m.Placeholder
		styles = m.activeStyle()
	)
	// word wrap lines
	pwordwrap := ansi.Wordwrap(p, m.width, "")
	// hard wrap lines (handles lines that could not be word wrapped)
	pwrap := ansi.Hardwrap(pwordwrap, m.width, true)
	// split string by new lines
	plines := strings.Split(strings.TrimSpace(pwrap), "\n")

	for i := 0; i < m.height; i++ {
		isLineNumber := len(plines) > i

		lineStyle := styles.computedPlaceholder()
		if len(plines) > i {
			lineStyle = styles.computedCursorLine()
		}

		// render prompt
		prompt := m.promptView(i)
		prompt = styles.computedPrompt().Render(prompt)
		s.WriteString(lineStyle.Render(prompt))

		// when show line numbers enabled:
		// - render line number for only the cursor line
		// - indent other placeholder lines
		// this is consistent with vim with line numbers enabled
		if m.ShowLineNumbers {
			var ln int

			switch {
			case i == 0:
				ln = i + 1
				fallthrough
			case len(plines) > i:
				s.WriteString(m.lineNumberView(ln, isLineNumber))
			default:
			}
		}

		switch {
		// first line
		case i == 0:
			// first character of first line as cursor with character
			m.virtualCursor.TextStyle = styles.computedPlaceholder()
			m.virtualCursor.SetChar(string(plines[0][0]))
			s.WriteString(lineStyle.Render(m.virtualCursor.View()))

			// the rest of the first line
			placeholderTail := plines[0][1:]
			gap := strings.Repeat(" ", max(0, m.width-uniseg.StringWidth(plines[0])))
			renderedPlaceholder := styles.computedPlaceholder().Render(placeholderTail + gap)
			s.WriteString(lineStyle.Render(renderedPlaceholder))
		// remaining lines
		case len(plines) > i:
			// current line placeholder text
			if len(plines) > i {
				placeholderLine := plines[i]
				gap := strings.Repeat(" ", max(0, m.width-uniseg.StringWidth(plines[i])))
				s.WriteString(lineStyle.Render(placeholderLine + gap))
			}
		default:
			// end of line buffer character
			eob := styles.computedEndOfBuffer().Render(string(m.EndOfBufferCharacter))
			s.WriteString(eob)
		}

		// terminate with new line
		s.WriteRune('\n')
	}

	m.viewport.SetContent(s.String())
	return styles.Base.Render(m.viewport.View())
}

// Blink returns the blink command for the virtual cursor.
func Blink() tea.Msg {
	return cursor.Blink()
}

// Cursor returns a [tea.Cursor] for rendering a real cursor in a Bubble Tea
// program.
//
// Example:
//
//	// In your top-level View function:
//	f := tea.NewFrame(m.textarea.View())
//	f.Cursor = m.textarea.Cursor()
//	f.Cursor.Position.X += offsetX
//	f.Cursor.Position.Y += offsetY
//
// Note that you will almost certainly also need to adjust the offset
// position of the textarea to properly set the cursor position.
//
// If you're using a real cursor, you should also set [Model.VirtualCursor] to
// false.
func (m Model) Cursor() *tea.Cursor {
	lineInfo := m.LineInfo()
	w := lipgloss.Width
	baseStyle := m.activeStyle().Base

	xOffset := lineInfo.CharOffset +
		w(m.promptView(0)) +
		w(m.lineNumberView(0, false)) +
		baseStyle.GetMarginLeft() +
		baseStyle.GetPaddingLeft() +
		baseStyle.GetBorderLeftSize()

	yOffset := m.cursorLineNumber() +
		m.viewport.YOffset +
		baseStyle.GetMarginTop() +
		baseStyle.GetPaddingTop() +
		baseStyle.GetBorderTopSize()

	c := tea.NewCursor(xOffset, yOffset)
	c.Blink = m.Styles.Cursor.Blink
	c.Color = m.Styles.Cursor.Color
	c.Shape = m.Styles.Cursor.Shape
	return c
}

func (m Model) memoizedWrap(runes []rune, width int) [][]rune {
	input := line{runes: runes, width: width}
	if v, ok := m.cache.Get(input); ok {
		return v
	}
	v := wrap(runes, width)
	m.cache.Set(input, v)
	return v
}

// cursorLineNumber returns the line number that the cursor is on.
// This accounts for soft wrapped lines.
func (m Model) cursorLineNumber() int {
	line := 0
	for i := 0; i < m.row; i++ {
		// Calculate the number of lines that the current line will be split
		// into.
		line += len(m.memoizedWrap(m.value[i], m.width))
	}
	line += m.LineInfo().RowOffset
	return line
}

// mergeLineBelow merges the current line the cursor is on with the line below.
func (m *Model) mergeLineBelow(row int) {
	if row >= len(m.value)-1 {
		return
	}

	// To perform a merge, we will need to combine the two lines and then
	m.value[row] = append(m.value[row], m.value[row+1]...)

	// Shift all lines up by one
	for i := row + 1; i < len(m.value)-1; i++ {
		m.value[i] = m.value[i+1]
	}

	// And, remove the last line
	if len(m.value) > 0 {
		m.value = m.value[:len(m.value)-1]
	}
}

// mergeLineAbove merges the current line the cursor is on with the line above.
func (m *Model) mergeLineAbove(row int) {
	if row <= 0 {
		return
	}

	m.col = len(m.value[row-1])
	m.row = m.row - 1

	// To perform a merge, we will need to combine the two lines and then
	m.value[row-1] = append(m.value[row-1], m.value[row]...)

	// Shift all lines up by one
	for i := row; i < len(m.value)-1; i++ {
		m.value[i] = m.value[i+1]
	}

	// And, remove the last line
	if len(m.value) > 0 {
		m.value = m.value[:len(m.value)-1]
	}
}

func (m *Model) splitLine(row, col int) {
	// To perform a split, take the current line and keep the content before
	// the cursor, take the content after the cursor and make it the content of
	// the line underneath, and shift the remaining lines down by one
	head, tailSrc := m.value[row][:col], m.value[row][col:]
	tail := make([]rune, len(tailSrc))
	copy(tail, tailSrc)

	m.value = append(m.value[:row+1], m.value[row:]...)

	m.value[row] = head
	m.value[row+1] = tail

	m.col = 0
	m.row++
}

// canAcceptSuggestion returns whether there is an acceptable suggestion to
// autocomplete the current value.
func (m *Model) canAcceptSuggestion() bool {
	return len(m.matchedSuggestions) > 0
}

// updateSuggestions refreshes the list of matching suggestions.
func (m *Model) updateSuggestions() {
	if !m.ShowSuggestions {
		return
	}

	if len(m.value) <= 0 || len(m.suggestions) <= 0 {
		m.matchedSuggestions = [][][]rune{}
		return
	}

	// TODO: this should be better
	matches := [][][]rune{}
	for _, s := range m.suggestions {
		suggestion := linesToString(s)

		if strings.HasPrefix(strings.ToLower(suggestion), strings.ToLower(linesToString(m.value))) {
			matches = append(matches, s)
		}
	}
	if !reflect.DeepEqual(matches, m.matchedSuggestions) {
		m.currentSuggestionIndex = 0
	}

	m.matchedSuggestions = matches
}

// nextSuggestion selects the next suggestion.
func (m *Model) nextSuggestion() {
	m.currentSuggestionIndex = (m.currentSuggestionIndex + 1)
	if m.currentSuggestionIndex >= len(m.matchedSuggestions) {
		m.currentSuggestionIndex = 0
	}
}

// previousSuggestion selects the previous suggestion.
func (m *Model) previousSuggestion() {
	m.currentSuggestionIndex = (m.currentSuggestionIndex - 1)
	if m.currentSuggestionIndex < 0 {
		m.currentSuggestionIndex = len(m.matchedSuggestions) - 1
	}
}

func (m *Model) format() {
	if m.Formatter == nil {
		return
	}
	m.value = stringToLines(m.Formatter(linesToString(m.value)))
	m.row = len(m.value) - 1
	if m.col > len(m.value[m.row]) {
		m.col = len(m.value[m.row]) - 1
	}
}

// Paste is a command for pasting from the clipboard into the text input.
func Paste() tea.Msg {
	str, err := clipboard.ReadAll()
	if err != nil {
		return pasteErrMsg{err}
	}
	return pasteMsg(str)
}

func wrap(runes []rune, width int) [][]rune {
	var (
		lines  = [][]rune{{}}
		word   = []rune{}
		row    int
		spaces int
	)

	// Word wrap the runes
	for _, r := range runes {
		if unicode.IsSpace(r) {
			spaces++
		} else {
			word = append(word, r)
		}

		if spaces > 0 { //nolint:nestif
			if uniseg.StringWidth(string(lines[row]))+uniseg.StringWidth(string(word))+spaces > width {
				row++
				lines = append(lines, []rune{})
				lines[row] = append(lines[row], word...)
				lines[row] = append(lines[row], repeatSpaces(spaces)...)
				spaces = 0
				word = nil
			} else {
				lines[row] = append(lines[row], word...)
				lines[row] = append(lines[row], repeatSpaces(spaces)...)
				spaces = 0
				word = nil
			}
		} else {
			// If the last character is a double-width rune, then we may not be able to add it to this line
			// as it might cause us to go past the width.
			lastCharLen := rw.RuneWidth(word[len(word)-1])
			if uniseg.StringWidth(string(word))+lastCharLen > width {
				// If the current line has any content, let's move to the next
				// line because the current word fills up the entire line.
				if len(lines[row]) > 0 {
					row++
					lines = append(lines, []rune{})
				}
				lines[row] = append(lines[row], word...)
				word = nil
			}
		}
	}

	if uniseg.StringWidth(string(lines[row]))+uniseg.StringWidth(string(word))+spaces >= width {
		lines = append(lines, []rune{})
		lines[row+1] = append(lines[row+1], word...)
		// We add an extra space at the end of the line to account for the
		// trailing space at the end of the previous soft-wrapped lines so that
		// behaviour when navigating is consistent and so that we don't need to
		// continually add edges to handle the last line of the wrapped input.
		spaces++
		lines[row+1] = append(lines[row+1], repeatSpaces(spaces)...)
	} else {
		lines[row] = append(lines[row], word...)
		spaces++
		lines[row] = append(lines[row], repeatSpaces(spaces)...)
	}

	return lines
}

func repeatSpaces(n int) []rune {
	return []rune(strings.Repeat(string(' '), n))
}

// numDigits returns the number of digits in an integer.
func numDigits(n int) int {
	if n == 0 {
		return 1
	}
	count := 0
	num := abs(n)
	for num > 0 {
		count++
		num /= 10
	}
	return count
}

func clamp(v, low, high int) int {
	if high < low {
		low, high = high, low
	}
	return min(high, max(low, v))
}

func min(a, b int) int {
	if a < b {
		return a
	}
	return b
}

func max(a, b int) int {
	if a > b {
		return a
	}
	return b
}

<<<<<<< HEAD
func stringToLines(s string) [][]rune {
	var r [][]rune
	for _, line := range strings.Split(s, "\n") {
		r = append(r, []rune(line))
	}
	return r
}

func linesToString(lines [][]rune) string {
	var result []string
	for _, line := range lines {
		result = append(result, string(line))
	}
	return strings.Join(result, "\n")
=======
func abs(n int) int {
	if n < 0 {
		return -n
	}
	return n
>>>>>>> b2e3cc53
}<|MERGE_RESOLUTION|>--- conflicted
+++ resolved
@@ -3,11 +3,8 @@
 import (
 	"crypto/sha256"
 	"fmt"
-<<<<<<< HEAD
+	"image/color"
 	"reflect"
-=======
-	"image/color"
->>>>>>> b2e3cc53
 	"strconv"
 	"strings"
 	"time"
@@ -564,12 +561,8 @@
 	// Finally add the tail at the end of the last line inserted.
 	m.value[m.row] = append(m.value[m.row], tail...)
 
-<<<<<<< HEAD
 	m.format()
-	m.SetCursor(m.col)
-=======
 	m.SetCursorColumn(m.col)
->>>>>>> b2e3cc53
 }
 
 // Value returns the value of the text input.
@@ -1269,7 +1262,7 @@
 
 	var lines []string
 	for _, line := range strings.Split(suggestion[len(m.Value())+offset:], "\n") {
-		lines = append(lines, m.activeStyle.Placeholder.Inline(true).Render(line))
+		lines = append(lines, m.activeStyle().Placeholder.Inline(true).Render(line))
 	}
 	if len(lines) > m.Height() {
 		m.SetHeight(len(lines) + 1)
@@ -1350,30 +1343,22 @@
 				s.WriteString(ln)
 
 				if m.col >= len(line) && lineInfo.CharOffset >= m.width {
-<<<<<<< HEAD
-					m.Cursor.SetChar(" ")
-					s.WriteString(m.Cursor.View())
+					m.virtualCursor.SetChar(" ")
+					s.WriteString(m.virtualCursor.View())
 					// XXX: suggestions?
 				} else {
-					m.Cursor.SetChar(string(wrappedLine[lineInfo.ColumnOffset]))
+					m.virtualCursor.SetChar(string(wrappedLine[lineInfo.ColumnOffset]))
 					if m.canAcceptSuggestion() && len(m.matchedSuggestions) > 0 {
 						suggestion := m.matchedSuggestions[m.currentSuggestionIndex]
 						if len(suggestion) >= m.row {
 							suggestion = suggestion[m.row:]
 						}
-						m.Cursor.TextStyle = m.activeStyle.Placeholder
+						m.virtualCursor.TextStyle = m.activeStyle().Placeholder
 						if len(suggestion) > m.row && len(suggestion[m.row]) > m.col {
-							m.Cursor.SetChar(string(suggestion[m.row][m.col]))
+							m.virtualCursor.SetChar(string(suggestion[m.row][m.col]))
 						}
 					}
-					s.WriteString(style.Render(m.Cursor.View()))
-=======
-					m.virtualCursor.SetChar(" ")
-					s.WriteString(m.virtualCursor.View())
-				} else {
-					m.virtualCursor.SetChar(string(wrappedLine[lineInfo.ColumnOffset]))
 					s.WriteString(style.Render(m.virtualCursor.View()))
->>>>>>> b2e3cc53
 					s.WriteString(style.Render(string(wrappedLine[lineInfo.ColumnOffset+1:])))
 					s.WriteString(m.suggestionView(1))
 					// XXX: suggestions
@@ -1846,7 +1831,13 @@
 	return b
 }
 
-<<<<<<< HEAD
+func abs(n int) int {
+	if n < 0 {
+		return -n
+	}
+	return n
+}
+
 func stringToLines(s string) [][]rune {
 	var r [][]rune
 	for _, line := range strings.Split(s, "\n") {
@@ -1861,11 +1852,4 @@
 		result = append(result, string(line))
 	}
 	return strings.Join(result, "\n")
-=======
-func abs(n int) int {
-	if n < 0 {
-		return -n
-	}
-	return n
->>>>>>> b2e3cc53
 }
--- conflicted
+++ resolved
@@ -3,6 +3,7 @@
 import (
 	"crypto/sha256"
 	"fmt"
+	"strconv"
 	"strings"
 	"unicode"
 
@@ -14,6 +15,7 @@
 	"github.com/charmbracelet/bubbles/viewport"
 	tea "github.com/charmbracelet/bubbletea"
 	"github.com/charmbracelet/lipgloss"
+	"github.com/charmbracelet/x/ansi"
 	rw "github.com/mattn/go-runewidth"
 	"github.com/rivo/uniseg"
 )
@@ -1224,28 +1226,17 @@
 func (m Model) placeholderView(ctx tea.Context) string {
 	var (
 		s     strings.Builder
-<<<<<<< HEAD
-		p     = rw.Truncate(rw.Truncate(m.Placeholder, m.width, "..."), m.width, "")
-		style = m.style.Placeholder.Inline(true)
-=======
 		p     = m.Placeholder
 		style = m.style.computedPlaceholder()
->>>>>>> a9344b59
 	)
 
-	prompt := m.getPromptString(0)
-	prompt = m.style.Prompt.Render(prompt)
-	s.WriteString(m.style.CursorLine.Render(prompt))
-
-<<<<<<< HEAD
-	if m.ShowLineNumbers {
-		s.WriteString(m.style.CursorLine.Render(m.style.CursorLineNumber.Render((fmt.Sprintf(m.lineNumberFormat, 1)))))
-	}
-
-	m.Cursor.TextStyle = m.style.Placeholder
-	m.Cursor.SetChar(string(p[0]))
-	s.WriteString(m.style.CursorLine.Render(m.Cursor.View(ctx)))
-=======
+	// word wrap lines
+	pwordwrap := ansi.Wordwrap(p, m.width, "")
+	// wrap lines (handles lines that could not be word wrapped)
+	pwrap := ansi.Hardwrap(pwordwrap, m.width, true)
+	// split string by new lines
+	plines := strings.Split(strings.TrimSpace(pwrap), "\n")
+
 	for i := 0; i < m.height; i++ {
 		lineStyle := m.style.computedPlaceholder()
 		lineNumberStyle := m.style.computedLineNumber()
@@ -1253,27 +1244,17 @@
 			lineStyle = m.style.computedCursorLine()
 			lineNumberStyle = m.style.computedCursorLineNumber()
 		}
->>>>>>> a9344b59
-
-	// The rest of the placeholder text
-	s.WriteString(m.style.CursorLine.Render(style.Render(p[1:] + strings.Repeat(" ", max(0, m.width-uniseg.StringWidth(p))))))
-
-	// The rest of the new lines
-	for i := 1; i < m.height; i++ {
-		s.WriteRune('\n')
+
+		// render prompt
 		prompt := m.getPromptString(i)
-<<<<<<< HEAD
-		prompt = m.style.Prompt.Render(prompt)
-		s.WriteString(prompt)
-=======
 		prompt = m.style.computedPrompt().Render(prompt)
 		s.WriteString(lineStyle.Render(prompt))
->>>>>>> a9344b59
-
+
+		// when show line numbers enabled:
+		// - render line number for only the cursor line
+		// - indent other placeholder lines
+		// this is consistent with vim with line numbers enabled
 		if m.ShowLineNumbers {
-<<<<<<< HEAD
-			eob := m.style.EndOfBuffer.Render(string(m.EndOfBufferCharacter))
-=======
 			var ln string
 
 			switch {
@@ -1292,7 +1273,7 @@
 			// first character of first line as cursor with character
 			m.Cursor.TextStyle = m.style.computedPlaceholder()
 			m.Cursor.SetChar(string(plines[0][0]))
-			s.WriteString(lineStyle.Render(m.Cursor.View()))
+			s.WriteString(lineStyle.Render(m.Cursor.View(ctx)))
 
 			// the rest of the first line
 			s.WriteString(lineStyle.Render(style.Render(plines[0][1:] + strings.Repeat(" ", max(0, m.width-uniseg.StringWidth(plines[0]))))))
@@ -1305,9 +1286,11 @@
 		default:
 			// end of line buffer character
 			eob := m.style.computedEndOfBuffer().Render(string(m.EndOfBufferCharacter))
->>>>>>> a9344b59
 			s.WriteString(eob)
 		}
+
+		// terminate with new line
+		s.WriteRune('\n')
 	}
 
 	m.viewport.SetContent(s.String())

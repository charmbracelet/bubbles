// Package textarea provides a multi-line text input component for Bubble Tea
// applications.
package textarea

import (
	"crypto/sha256"
	"fmt"
	"image/color"
	"strconv"
	"strings"
	"time"
	"unicode"

	"github.com/atotto/clipboard"
	"github.com/charmbracelet/bubbles/v2/cursor"
	"github.com/charmbracelet/bubbles/v2/internal/memoization"
	"github.com/charmbracelet/bubbles/v2/internal/runeutil"
	"github.com/charmbracelet/bubbles/v2/key"
	"github.com/charmbracelet/bubbles/v2/viewport"
	tea "github.com/charmbracelet/bubbletea/v2"
	"github.com/charmbracelet/lipgloss/v2"
	"github.com/charmbracelet/x/ansi"
	rw "github.com/mattn/go-runewidth"
	"github.com/rivo/uniseg"
)

const (
	minHeight        = 1
	defaultHeight    = 6
	defaultWidth     = 40
	defaultCharLimit = 0 // no limit
	defaultMaxHeight = 99
	defaultMaxWidth  = 500

	// XXX: in v2, make max lines dynamic and default max lines configurable.
	maxLines = 10000
)

// Internal messages for clipboard operations.
type (
	pasteMsg    string
	pasteErrMsg struct{ error }
)

// KeyMap is the key bindings for different actions within the textarea.
type KeyMap struct {
	CharacterBackward       key.Binding
	CharacterForward        key.Binding
	DeleteAfterCursor       key.Binding
	DeleteBeforeCursor      key.Binding
	DeleteCharacterBackward key.Binding
	DeleteCharacterForward  key.Binding
	DeleteWordBackward      key.Binding
	DeleteWordForward       key.Binding
	InsertNewline           key.Binding
	LineEnd                 key.Binding
	LineNext                key.Binding
	LinePrevious            key.Binding
	LineStart               key.Binding
	Paste                   key.Binding
	WordBackward            key.Binding
	WordForward             key.Binding
	InputBegin              key.Binding
	InputEnd                key.Binding

	UppercaseWordForward  key.Binding
	LowercaseWordForward  key.Binding
	CapitalizeWordForward key.Binding

	TransposeCharacterBackward key.Binding
}

// DefaultKeyMap returns the default set of key bindings for navigating and acting
// upon the textarea.
func DefaultKeyMap() KeyMap {
	return KeyMap{
		CharacterForward:        key.NewBinding(key.WithKeys("right", "ctrl+f"), key.WithHelp("right", "character forward")),
		CharacterBackward:       key.NewBinding(key.WithKeys("left", "ctrl+b"), key.WithHelp("left", "character backward")),
		WordForward:             key.NewBinding(key.WithKeys("alt+right", "alt+f"), key.WithHelp("alt+right", "word forward")),
		WordBackward:            key.NewBinding(key.WithKeys("alt+left", "alt+b"), key.WithHelp("alt+left", "word backward")),
		LineNext:                key.NewBinding(key.WithKeys("down", "ctrl+n"), key.WithHelp("down", "next line")),
		LinePrevious:            key.NewBinding(key.WithKeys("up", "ctrl+p"), key.WithHelp("up", "previous line")),
		DeleteWordBackward:      key.NewBinding(key.WithKeys("alt+backspace", "ctrl+w"), key.WithHelp("alt+backspace", "delete word backward")),
		DeleteWordForward:       key.NewBinding(key.WithKeys("alt+delete", "alt+d"), key.WithHelp("alt+delete", "delete word forward")),
		DeleteAfterCursor:       key.NewBinding(key.WithKeys("ctrl+k"), key.WithHelp("ctrl+k", "delete after cursor")),
		DeleteBeforeCursor:      key.NewBinding(key.WithKeys("ctrl+u"), key.WithHelp("ctrl+u", "delete before cursor")),
		InsertNewline:           key.NewBinding(key.WithKeys("enter", "ctrl+m"), key.WithHelp("enter", "insert newline")),
		DeleteCharacterBackward: key.NewBinding(key.WithKeys("backspace", "ctrl+h"), key.WithHelp("backspace", "delete character backward")),
		DeleteCharacterForward:  key.NewBinding(key.WithKeys("delete", "ctrl+d"), key.WithHelp("delete", "delete character forward")),
		LineStart:               key.NewBinding(key.WithKeys("home", "ctrl+a"), key.WithHelp("home", "line start")),
		LineEnd:                 key.NewBinding(key.WithKeys("end", "ctrl+e"), key.WithHelp("end", "line end")),
		Paste:                   key.NewBinding(key.WithKeys("ctrl+v"), key.WithHelp("ctrl+v", "paste")),
		InputBegin:              key.NewBinding(key.WithKeys("alt+<", "ctrl+home"), key.WithHelp("alt+<", "input begin")),
		InputEnd:                key.NewBinding(key.WithKeys("alt+>", "ctrl+end"), key.WithHelp("alt+>", "input end")),

		CapitalizeWordForward: key.NewBinding(key.WithKeys("alt+c"), key.WithHelp("alt+c", "capitalize word forward")),
		LowercaseWordForward:  key.NewBinding(key.WithKeys("alt+l"), key.WithHelp("alt+l", "lowercase word forward")),
		UppercaseWordForward:  key.NewBinding(key.WithKeys("alt+u"), key.WithHelp("alt+u", "uppercase word forward")),

		TransposeCharacterBackward: key.NewBinding(key.WithKeys("ctrl+t"), key.WithHelp("ctrl+t", "transpose character backward")),
	}
}

// LineInfo is a helper for keeping track of line information regarding
// soft-wrapped lines.
type LineInfo struct {
	// Width is the number of columns in the line.
	Width int

	// CharWidth is the number of characters in the line to account for
	// double-width runes.
	CharWidth int

	// Height is the number of rows in the line.
	Height int

	// StartColumn is the index of the first column of the line.
	StartColumn int

	// ColumnOffset is the number of columns that the cursor is offset from the
	// start of the line.
	ColumnOffset int

	// RowOffset is the number of rows that the cursor is offset from the start
	// of the line.
	RowOffset int

	// CharOffset is the number of characters that the cursor is offset
	// from the start of the line. This will generally be equivalent to
	// ColumnOffset, but will be different there are double-width runes before
	// the cursor.
	CharOffset int
}

// CursorStyle is the style for real and virtual cursors.
type CursorStyle struct {
	// Style styles the cursor block.
	//
	// For real cursors, the foreground color set here will be used as the
	// cursor color.
	Color color.Color

	// Shape is the cursor shape. The following shapes are available:
	//
	// - tea.CursorBlock
	// - tea.CursorUnderline
	// - tea.CursorBar
	//
	// This is only used for real cursors.
	Shape tea.CursorShape

	// CursorBlink determines whether or not the cursor should blink.
	Blink bool

	// BlinkSpeed is the speed at which the virtual cursor blinks. This has no
	// effect on real cursors as well as no effect if the cursor is set not to
	// [CursorBlink].
	//
	// By default, the blink speed is set to about 500ms.
	BlinkSpeed time.Duration
}

// Styles are the styles for the textarea, separated into focused and blurred
// states. The appropriate styles will be chosen based on the focus state of
// the textarea.
type Styles struct {
	Focused StyleState
	Blurred StyleState
	Cursor  CursorStyle
}

// StyleState that will be applied to the text area.
//
// StyleState can be applied to focused and unfocused states to change the styles
// depending on the focus state.
//
// For an introduction to styling with Lip Gloss see:
// https://github.com/charmbracelet/lipgloss
type StyleState struct {
	Base             lipgloss.Style
	Text             lipgloss.Style
	LineNumber       lipgloss.Style
	CursorLineNumber lipgloss.Style
	CursorLine       lipgloss.Style
	EndOfBuffer      lipgloss.Style
	Placeholder      lipgloss.Style
	Prompt           lipgloss.Style
}

func (s StyleState) computedCursorLine() lipgloss.Style {
	return s.CursorLine.Inherit(s.Base).Inline(true)
}

func (s StyleState) computedCursorLineNumber() lipgloss.Style {
	return s.CursorLineNumber.
		Inherit(s.CursorLine).
		Inherit(s.Base).
		Inline(true)
}

func (s StyleState) computedEndOfBuffer() lipgloss.Style {
	return s.EndOfBuffer.Inherit(s.Base).Inline(true)
}

func (s StyleState) computedLineNumber() lipgloss.Style {
	return s.LineNumber.Inherit(s.Base).Inline(true)
}

func (s StyleState) computedPlaceholder() lipgloss.Style {
	return s.Placeholder.Inherit(s.Base).Inline(true)
}

func (s StyleState) computedPrompt() lipgloss.Style {
	return s.Prompt.Inherit(s.Base).Inline(true)
}

func (s StyleState) computedText() lipgloss.Style {
	return s.Text.Inherit(s.Base).Inline(true)
}

// line is the input to the text wrapping function. This is stored in a struct
// so that it can be hashed and memoized.
type line struct {
	runes []rune
	width int
}

// Hash returns a hash of the line.
func (w line) Hash() string {
	v := fmt.Sprintf("%s:%d", string(w.runes), w.width)
	return fmt.Sprintf("%x", sha256.Sum256([]byte(v)))
}

// Model is the Bubble Tea model for this text area element.
type Model struct {
	Err error

	// General settings.
	cache *memoization.MemoCache[line, [][]rune]

	// Prompt is printed at the beginning of each line.
	//
	// When changing the value of Prompt after the model has been
	// initialized, ensure that SetWidth() gets called afterwards.
	//
	// See also [SetPromptFunc] for a dynamic prompt.
	Prompt string

	// Placeholder is the text displayed when the user
	// hasn't entered anything yet.
	Placeholder string

	// ShowLineNumbers, if enabled, causes line numbers to be printed
	// after the prompt.
	ShowLineNumbers bool

	// EndOfBufferCharacter is displayed at the end of the input.
	EndOfBufferCharacter rune

	// KeyMap encodes the keybindings recognized by the widget.
	KeyMap KeyMap

	// Styling. FocusedStyle and BlurredStyle are used to style the textarea in
	// focused and blurred states.
	Styles Styles

	// virtualCursor manages the virtual cursor.
	virtualCursor cursor.Model

	// VirtualCursor determines whether or not to use the virtual cursor. If
	// set to false, use [Model.Cursor] to return a real cursor for rendering.
	VirtualCursor bool

	// CharLimit is the maximum number of characters this input element will
	// accept. If 0 or less, there's no limit.
	CharLimit int

	// MaxHeight is the maximum height of the text area in rows. If 0 or less,
	// there's no limit.
	MaxHeight int

	// MaxWidth is the maximum width of the text area in columns. If 0 or less,
	// there's no limit.
	MaxWidth int

	// If promptFunc is set, it replaces Prompt as a generator for
	// prompt strings at the beginning of each line.
	promptFunc func(line int) string

	// promptWidth is the width of the prompt.
	promptWidth int

	// width is the maximum number of characters that can be displayed at once.
	// If 0 or less this setting is ignored.
	width int

	// height is the maximum number of lines that can be displayed at once. It
	// essentially treats the text field like a vertically scrolling viewport
	// if there are more lines than the permitted height.
	height int

	// Underlying text value.
	value [][]rune

	// focus indicates whether user input focus should be on this input
	// component. When false, ignore keyboard input and hide the cursor.
	focus bool

	// Cursor column.
	col int

	// Cursor row.
	row int

	// Last character offset, used to maintain state when the cursor is moved
	// vertically such that we can maintain the same navigating position.
	lastCharOffset int

	// viewport is the vertically-scrollable viewport of the multi-line text
	// input.
	viewport *viewport.Model

	// rune sanitizer for input.
	rsan runeutil.Sanitizer
}

// New creates a new model with default settings.
func New() Model {
	vp := viewport.New()
	vp.KeyMap = viewport.KeyMap{}
	cur := cursor.New()

	styles := DefaultDarkStyles()

	m := Model{
		CharLimit:            defaultCharLimit,
		MaxHeight:            defaultMaxHeight,
		MaxWidth:             defaultMaxWidth,
		Prompt:               lipgloss.ThickBorder().Left + " ",
		Styles:               styles,
		cache:                memoization.NewMemoCache[line, [][]rune](maxLines),
		EndOfBufferCharacter: ' ',
		ShowLineNumbers:      true,
		VirtualCursor:        true,
		virtualCursor:        cur,
		KeyMap:               DefaultKeyMap(),

		value: make([][]rune, minHeight, maxLines),
		focus: false,
		col:   0,
		row:   0,

		viewport: &vp,
	}

	m.SetHeight(defaultHeight)
	m.SetWidth(defaultWidth)

	return m
}

// DefaultStyles returns the default styles for focused and blurred states for
// the textarea.
func DefaultStyles(isDark bool) Styles {
	lightDark := lipgloss.LightDark(isDark)

	var s Styles
	s.Focused = StyleState{
		Base:             lipgloss.NewStyle(),
		CursorLine:       lipgloss.NewStyle().Background(lightDark(lipgloss.Color("255"), lipgloss.Color("0"))),
		CursorLineNumber: lipgloss.NewStyle().Foreground(lightDark(lipgloss.Color("240"), lipgloss.Color("240"))),
		EndOfBuffer:      lipgloss.NewStyle().Foreground(lightDark(lipgloss.Color("254"), lipgloss.Color("0"))),
		LineNumber:       lipgloss.NewStyle().Foreground(lightDark(lipgloss.Color("249"), lipgloss.Color("7"))),
		Placeholder:      lipgloss.NewStyle().Foreground(lipgloss.Color("240")),
		Prompt:           lipgloss.NewStyle().Foreground(lipgloss.Color("7")),
		Text:             lipgloss.NewStyle(),
	}
	s.Blurred = StyleState{
		Base:             lipgloss.NewStyle(),
		CursorLine:       lipgloss.NewStyle().Foreground(lightDark(lipgloss.Color("245"), lipgloss.Color("7"))),
		CursorLineNumber: lipgloss.NewStyle().Foreground(lightDark(lipgloss.Color("249"), lipgloss.Color("7"))),
		EndOfBuffer:      lipgloss.NewStyle().Foreground(lightDark(lipgloss.Color("254"), lipgloss.Color("0"))),
		LineNumber:       lipgloss.NewStyle().Foreground(lightDark(lipgloss.Color("249"), lipgloss.Color("7"))),
		Placeholder:      lipgloss.NewStyle().Foreground(lipgloss.Color("240")),
		Prompt:           lipgloss.NewStyle().Foreground(lipgloss.Color("7")),
		Text:             lipgloss.NewStyle().Foreground(lightDark(lipgloss.Color("245"), lipgloss.Color("7"))),
	}
	s.Cursor = CursorStyle{
		Color: lipgloss.Color("7"),
		Shape: tea.CursorBlock,
		Blink: true,
	}
	return s
}

// DefaultLightStyles returns the default styles for a light background.
func DefaultLightStyles() Styles {
	return DefaultStyles(false)
}

// DefaultDarkStyles returns the default styles for a dark background.
func DefaultDarkStyles() Styles {
	return DefaultStyles(true)
}

// updateVirtualCursorStyle sets styling on the virtual cursor based on the
// textarea's style settings.
func (m *Model) updateVirtualCursorStyle() {
	if !m.VirtualCursor {
		m.virtualCursor.SetMode(cursor.CursorHide)
		return
	}

	m.virtualCursor.Style = lipgloss.NewStyle().Foreground(m.Styles.Cursor.Color)

	// By default, the blink speed of the cursor is set to a default
	// internally.
	if m.Styles.Cursor.Blink {
		if m.Styles.Cursor.BlinkSpeed > 0 {
			m.virtualCursor.BlinkSpeed = m.Styles.Cursor.BlinkSpeed
		}
		m.virtualCursor.SetMode(cursor.CursorBlink)
		return
	}
	m.virtualCursor.SetMode(cursor.CursorStatic)
}

// SetValue sets the value of the text input.
func (m *Model) SetValue(s string) {
	m.Reset()
	m.InsertString(s)
}

// InsertString inserts a string at the cursor position.
func (m *Model) InsertString(s string) {
	m.insertRunesFromUserInput([]rune(s))
}

// InsertRune inserts a rune at the cursor position.
func (m *Model) InsertRune(r rune) {
	m.insertRunesFromUserInput([]rune{r})
}

// insertRunesFromUserInput inserts runes at the current cursor position.
func (m *Model) insertRunesFromUserInput(runes []rune) {
	// Clean up any special characters in the input provided by the
	// clipboard. This avoids bugs due to e.g. tab characters and
	// whatnot.
	runes = m.san().Sanitize(runes)

	if m.CharLimit > 0 {
		availSpace := m.CharLimit - m.Length()
		// If the char limit's been reached, cancel.
		if availSpace <= 0 {
			return
		}
		// If there's not enough space to paste the whole thing cut the pasted
		// runes down so they'll fit.
		if availSpace < len(runes) {
			runes = runes[:availSpace]
		}
	}

	// Split the input into lines.
	var lines [][]rune
	lstart := 0
	for i := 0; i < len(runes); i++ {
		if runes[i] == '\n' {
			// Queue a line to become a new row in the text area below.
			// Beware to clamp the max capacity of the slice, to ensure no
			// data from different rows get overwritten when later edits
			// will modify this line.
			lines = append(lines, runes[lstart:i:i])
			lstart = i + 1
		}
	}
	if lstart <= len(runes) {
		// The last line did not end with a newline character.
		// Take it now.
		lines = append(lines, runes[lstart:])
	}

	// Obey the maximum line limit.
	if maxLines > 0 && len(m.value)+len(lines)-1 > maxLines {
		allowedHeight := max(0, maxLines-len(m.value)+1)
		lines = lines[:allowedHeight]
	}

	if len(lines) == 0 {
		// Nothing left to insert.
		return
	}

	// Save the remainder of the original line at the current
	// cursor position.
	tail := make([]rune, len(m.value[m.row][m.col:]))
	copy(tail, m.value[m.row][m.col:])

	// Paste the first line at the current cursor position.
	m.value[m.row] = append(m.value[m.row][:m.col], lines[0]...)
	m.col += len(lines[0])

	if numExtraLines := len(lines) - 1; numExtraLines > 0 {
		// Add the new lines.
		// We try to reuse the slice if there's already space.
		var newGrid [][]rune
		if cap(m.value) >= len(m.value)+numExtraLines {
			// Can reuse the extra space.
			newGrid = m.value[:len(m.value)+numExtraLines]
		} else {
			// No space left; need a new slice.
			newGrid = make([][]rune, len(m.value)+numExtraLines)
			copy(newGrid, m.value[:m.row+1])
		}
		// Add all the rows that were after the cursor in the original
		// grid at the end of the new grid.
		copy(newGrid[m.row+1+numExtraLines:], m.value[m.row+1:])
		m.value = newGrid
		// Insert all the new lines in the middle.
		for _, l := range lines[1:] {
			m.row++
			m.value[m.row] = l
			m.col = len(l)
		}
	}

	// Finally add the tail at the end of the last line inserted.
	m.value[m.row] = append(m.value[m.row], tail...)

	m.SetCursorColumn(m.col)
}

// Value returns the value of the text input.
func (m Model) Value() string {
	if m.value == nil {
		return ""
	}

	var v strings.Builder
	for _, l := range m.value {
		v.WriteString(string(l))
		v.WriteByte('\n')
	}

	return strings.TrimSuffix(v.String(), "\n")
}

// Length returns the number of characters currently in the text input.
func (m *Model) Length() int {
	var l int
	for _, row := range m.value {
		l += uniseg.StringWidth(string(row))
	}
	// We add len(m.value) to include the newline characters.
	return l + len(m.value) - 1
}

// LineCount returns the number of lines that are currently in the text input.
func (m *Model) LineCount() int {
	return len(m.value)
}

// Line returns the line position.
func (m Model) Line() int {
	return m.row
}

// CursorDown moves the cursor down by one line.
// Returns whether or not the cursor blink should be reset.
func (m *Model) CursorDown() {
	li := m.LineInfo()
	charOffset := max(m.lastCharOffset, li.CharOffset)
	m.lastCharOffset = charOffset

	if li.RowOffset+1 >= li.Height && m.row < len(m.value)-1 {
		m.row++
		m.col = 0
	} else {
		// Move the cursor to the start of the next line so that we can get
		// the line information. We need to add 2 columns to account for the
		// trailing space wrapping.
		const trailingSpace = 2
		m.col = min(li.StartColumn+li.Width+trailingSpace, len(m.value[m.row])-1)
	}

	nli := m.LineInfo()
	m.col = nli.StartColumn

	if nli.Width <= 0 {
		return
	}

	offset := 0
	for offset < charOffset {
		if m.row >= len(m.value) || m.col >= len(m.value[m.row]) || offset >= nli.CharWidth-1 {
			break
		}
		offset += rw.RuneWidth(m.value[m.row][m.col])
		m.col++
	}
}

// CursorUp moves the cursor up by one line.
func (m *Model) CursorUp() {
	li := m.LineInfo()
	charOffset := max(m.lastCharOffset, li.CharOffset)
	m.lastCharOffset = charOffset

	if li.RowOffset <= 0 && m.row > 0 {
		m.row--
		m.col = len(m.value[m.row])
	} else {
		// Move the cursor to the end of the previous line.
		// This can be done by moving the cursor to the start of the line and
		// then subtracting 2 to account for the trailing space we keep on
		// soft-wrapped lines.
		const trailingSpace = 2
		m.col = li.StartColumn - trailingSpace
	}

	nli := m.LineInfo()
	m.col = nli.StartColumn

	if nli.Width <= 0 {
		return
	}

	offset := 0
	for offset < charOffset {
		if m.col >= len(m.value[m.row]) || offset >= nli.CharWidth-1 {
			break
		}
		offset += rw.RuneWidth(m.value[m.row][m.col])
		m.col++
	}
}

// SetCursorColumn moves the cursor to the given position. If the position is
// out of bounds the cursor will be moved to the start or end accordingly.
func (m *Model) SetCursorColumn(col int) {
	m.col = clamp(col, 0, len(m.value[m.row]))
	// Any time that we move the cursor horizontally we need to reset the last
	// offset so that the horizontal position when navigating is adjusted.
	m.lastCharOffset = 0
}

// CursorStart moves the cursor to the start of the input field.
func (m *Model) CursorStart() {
	m.SetCursorColumn(0)
}

// CursorEnd moves the cursor to the end of the input field.
func (m *Model) CursorEnd() {
	m.SetCursorColumn(len(m.value[m.row]))
}

// Focused returns the focus state on the model.
func (m Model) Focused() bool {
	return m.focus
}

// activeStyle returns the appropriate set of styles to use depending on
// whether the textarea is focused or blurred.
func (m Model) activeStyle() *StyleState {
	if m.focus {
		return &m.Styles.Focused
	}
	return &m.Styles.Blurred
}

// Focus sets the focus state on the model. When the model is in focus it can
// receive keyboard input and the cursor will be hidden.
func (m *Model) Focus() tea.Cmd {
	m.focus = true
	return m.virtualCursor.Focus()
}

// Blur removes the focus state on the model. When the model is blurred it can
// not receive keyboard input and the cursor will be hidden.
func (m *Model) Blur() {
	m.focus = false
	m.virtualCursor.Blur()
}

// Reset sets the input to its default state with no input.
func (m *Model) Reset() {
	m.value = make([][]rune, minHeight, maxLines)
	m.col = 0
	m.row = 0
	m.viewport.GotoTop()
	m.SetCursorColumn(0)
}

// san initializes or retrieves the rune sanitizer.
func (m *Model) san() runeutil.Sanitizer {
	if m.rsan == nil {
		// Textinput has all its input on a single line so collapse
		// newlines/tabs to single spaces.
		m.rsan = runeutil.NewSanitizer()
	}
	return m.rsan
}

// deleteBeforeCursor deletes all text before the cursor. Returns whether or
// not the cursor blink should be reset.
func (m *Model) deleteBeforeCursor() {
	m.value[m.row] = m.value[m.row][m.col:]
	m.SetCursorColumn(0)
}

// deleteAfterCursor deletes all text after the cursor. Returns whether or not
// the cursor blink should be reset. If input is masked delete everything after
// the cursor so as not to reveal word breaks in the masked input.
func (m *Model) deleteAfterCursor() {
	m.value[m.row] = m.value[m.row][:m.col]
	m.SetCursorColumn(len(m.value[m.row]))
}

// transposeLeft exchanges the runes at the cursor and immediately
// before. No-op if the cursor is at the beginning of the line.  If
// the cursor is not at the end of the line yet, moves the cursor to
// the right.
func (m *Model) transposeLeft() {
	if m.col == 0 || len(m.value[m.row]) < 2 {
		return
	}
	if m.col >= len(m.value[m.row]) {
		m.SetCursorColumn(m.col - 1)
	}
	m.value[m.row][m.col-1], m.value[m.row][m.col] = m.value[m.row][m.col], m.value[m.row][m.col-1]
	if m.col < len(m.value[m.row]) {
		m.SetCursorColumn(m.col + 1)
	}
}

// deleteWordLeft deletes the word left to the cursor. Returns whether or not
// the cursor blink should be reset.
func (m *Model) deleteWordLeft() {
	if m.col == 0 || len(m.value[m.row]) == 0 {
		return
	}

	// Linter note: it's critical that we acquire the initial cursor position
	// here prior to altering it via SetCursor() below. As such, moving this
	// call into the corresponding if clause does not apply here.
	oldCol := m.col

	m.SetCursorColumn(m.col - 1)
	for unicode.IsSpace(m.value[m.row][m.col]) {
		if m.col <= 0 {
			break
		}
		// ignore series of whitespace before cursor
		m.SetCursorColumn(m.col - 1)
	}

	for m.col > 0 {
		if !unicode.IsSpace(m.value[m.row][m.col]) {
			m.SetCursorColumn(m.col - 1)
		} else {
			if m.col > 0 {
				// keep the previous space
				m.SetCursorColumn(m.col + 1)
			}
			break
		}
	}

	if oldCol > len(m.value[m.row]) {
		m.value[m.row] = m.value[m.row][:m.col]
	} else {
		m.value[m.row] = append(m.value[m.row][:m.col], m.value[m.row][oldCol:]...)
	}
}

// deleteWordRight deletes the word right to the cursor.
func (m *Model) deleteWordRight() {
	if m.col >= len(m.value[m.row]) || len(m.value[m.row]) == 0 {
		return
	}

	oldCol := m.col

	for m.col < len(m.value[m.row]) && unicode.IsSpace(m.value[m.row][m.col]) {
		// ignore series of whitespace after cursor
		m.SetCursorColumn(m.col + 1)
	}

	for m.col < len(m.value[m.row]) {
		if !unicode.IsSpace(m.value[m.row][m.col]) {
			m.SetCursorColumn(m.col + 1)
		} else {
			break
		}
	}

	if m.col > len(m.value[m.row]) {
		m.value[m.row] = m.value[m.row][:oldCol]
	} else {
		m.value[m.row] = append(m.value[m.row][:oldCol], m.value[m.row][m.col:]...)
	}

	m.SetCursorColumn(oldCol)
}

// characterRight moves the cursor one character to the right.
func (m *Model) characterRight() {
	if m.col < len(m.value[m.row]) {
		m.SetCursorColumn(m.col + 1)
	} else {
		if m.row < len(m.value)-1 {
			m.row++
			m.CursorStart()
		}
	}
}

// characterLeft moves the cursor one character to the left.
// If insideLine is set, the cursor is moved to the last
// character in the previous line, instead of one past that.
func (m *Model) characterLeft(insideLine bool) {
	if m.col == 0 && m.row != 0 {
		m.row--
		m.CursorEnd()
		if !insideLine {
			return
		}
	}
	if m.col > 0 {
		m.SetCursorColumn(m.col - 1)
	}
}

// wordLeft moves the cursor one word to the left. Returns whether or not the
// cursor blink should be reset. If input is masked, move input to the start
// so as not to reveal word breaks in the masked input.
func (m *Model) wordLeft() {
	for {
		m.characterLeft(true /* insideLine */)
		if m.col < len(m.value[m.row]) && !unicode.IsSpace(m.value[m.row][m.col]) {
			break
		}
	}

	for m.col > 0 {
		if unicode.IsSpace(m.value[m.row][m.col-1]) {
			break
		}
		m.SetCursorColumn(m.col - 1)
	}
}

// wordRight moves the cursor one word to the right. Returns whether or not the
// cursor blink should be reset. If the input is masked, move input to the end
// so as not to reveal word breaks in the masked input.
func (m *Model) wordRight() {
	m.doWordRight(func(int, int) { /* nothing */ })
}

func (m *Model) doWordRight(fn func(charIdx int, pos int)) {
	// Skip spaces forward.
	for m.col >= len(m.value[m.row]) || unicode.IsSpace(m.value[m.row][m.col]) {
		if m.row == len(m.value)-1 && m.col == len(m.value[m.row]) {
			// End of text.
			break
		}
		m.characterRight()
	}

	charIdx := 0
	for m.col < len(m.value[m.row]) {
		if unicode.IsSpace(m.value[m.row][m.col]) {
			break
		}
		fn(charIdx, m.col)
		m.SetCursorColumn(m.col + 1)
		charIdx++
	}
}

// uppercaseRight changes the word to the right to uppercase.
func (m *Model) uppercaseRight() {
	m.doWordRight(func(_ int, i int) {
		m.value[m.row][i] = unicode.ToUpper(m.value[m.row][i])
	})
}

// lowercaseRight changes the word to the right to lowercase.
func (m *Model) lowercaseRight() {
	m.doWordRight(func(_ int, i int) {
		m.value[m.row][i] = unicode.ToLower(m.value[m.row][i])
	})
}

// capitalizeRight changes the word to the right to title case.
func (m *Model) capitalizeRight() {
	m.doWordRight(func(charIdx int, i int) {
		if charIdx == 0 {
			m.value[m.row][i] = unicode.ToTitle(m.value[m.row][i])
		}
	})
}

// LineInfo returns the number of characters from the start of the
// (soft-wrapped) line and the (soft-wrapped) line width.
func (m Model) LineInfo() LineInfo {
	grid := m.memoizedWrap(m.value[m.row], m.width)

	// Find out which line we are currently on. This can be determined by the
	// m.col and counting the number of runes that we need to skip.
	var counter int
	for i, line := range grid {
		// We've found the line that we are on
		if counter+len(line) == m.col && i+1 < len(grid) {
			// We wrap around to the next line if we are at the end of the
			// previous line so that we can be at the very beginning of the row
			return LineInfo{
				CharOffset:   0,
				ColumnOffset: 0,
				Height:       len(grid),
				RowOffset:    i + 1,
				StartColumn:  m.col,
				Width:        len(grid[i+1]),
				CharWidth:    uniseg.StringWidth(string(line)),
			}
		}

		if counter+len(line) >= m.col {
			return LineInfo{
				CharOffset:   uniseg.StringWidth(string(line[:max(0, m.col-counter)])),
				ColumnOffset: m.col - counter,
				Height:       len(grid),
				RowOffset:    i,
				StartColumn:  counter,
				Width:        len(line),
				CharWidth:    uniseg.StringWidth(string(line)),
			}
		}

		counter += len(line)
	}
	return LineInfo{}
}

// repositionView repositions the view of the viewport based on the defined
// scrolling behavior.
func (m *Model) repositionView() {
	minimum := m.viewport.YOffset()
	maximum := minimum + m.viewport.Height() - 1
	if row := m.cursorLineNumber(); row < minimum {
		m.viewport.ScrollUp(minimum - row)
	} else if row > maximum {
		m.viewport.ScrollDown(row - maximum)
	}
}

// Width returns the width of the textarea.
func (m Model) Width() int {
	return m.width
}

// moveToBegin moves the cursor to the beginning of the input.
func (m *Model) moveToBegin() {
	m.row = 0
	m.SetCursorColumn(0)
}

// moveToEnd moves the cursor to the end of the input.
func (m *Model) moveToEnd() {
	m.row = len(m.value) - 1
	m.SetCursorColumn(len(m.value[m.row]))
}

// SetWidth sets the width of the textarea to fit exactly within the given width.
// This means that the textarea will account for the width of the prompt and
// whether or not line numbers are being shown.
//
// Ensure that SetWidth is called after setting the Prompt and ShowLineNumbers,
// It is important that the width of the textarea be exactly the given width
// and no more.
func (m *Model) SetWidth(w int) {
	// Update prompt width only if there is no prompt function as
	// [SetPromptFunc] updates the prompt width when it is called.
	if m.promptFunc == nil {
		// XXX: Do we even need this or can we calculate the prompt width
		// at render time?
		m.promptWidth = uniseg.StringWidth(m.Prompt)
	}

	// Add base style borders and padding to reserved outer width.
	reservedOuter := m.activeStyle().Base.GetHorizontalFrameSize()

	// Add prompt width to reserved inner width.
	reservedInner := m.promptWidth

	// Add line number width to reserved inner width.
	if m.ShowLineNumbers {
		// XXX: this was originally documented as needing "1 cell" but was,
		// in practice, effectively hardcoded to 2 cells. We can, and should,
		// reduce this to one gap and update the tests accordingly.
		const gap = 2

		// Number of digits plus 1 cell for the margin.
		reservedInner += numDigits(m.MaxHeight) + gap
	}

	// Input width must be at least one more than the reserved inner and outer
	// width. This gives us a minimum input width of 1.
	minWidth := reservedInner + reservedOuter + 1
	inputWidth := max(w, minWidth)

	// Input width must be no more than maximum width.
	if m.MaxWidth > 0 {
		inputWidth = min(inputWidth, m.MaxWidth)
	}

	// Since the width of the viewport and input area is dependent on the width of
	// borders, prompt and line numbers, we need to calculate it by subtracting
	// the reserved width from them.

	m.viewport.SetWidth(inputWidth - reservedOuter)
	m.width = inputWidth - reservedOuter - reservedInner
}

// SetPromptFunc supersedes the Prompt field and sets a dynamic prompt instead.
//
// If the function returns a prompt that is shorter than the specified
// promptWidth, it will be padded to the left. If it returns a prompt that is
// longer, display artifacts may occur; the caller is responsible for computing
// an adequate promptWidth.
func (m *Model) SetPromptFunc(promptWidth int, fn func(lineIndex int) string) {
	m.promptFunc = fn
	m.promptWidth = promptWidth
}

// Height returns the current height of the textarea.
func (m Model) Height() int {
	return m.height
}

// SetHeight sets the height of the textarea.
func (m *Model) SetHeight(h int) {
	if m.MaxHeight > 0 {
		m.height = clamp(h, minHeight, m.MaxHeight)
		m.viewport.SetHeight(clamp(h, minHeight, m.MaxHeight))
	} else {
		m.height = max(h, minHeight)
		m.viewport.SetHeight(max(h, minHeight))
	}
}

// Update is the Bubble Tea update loop.
func (m Model) Update(msg tea.Msg) (Model, tea.Cmd) {
	if !m.focus {
		m.virtualCursor.Blur()
		return m, nil
	}

	// Used to determine if the cursor should blink.
	oldRow, oldCol := m.cursorLineNumber(), m.col

	var cmds []tea.Cmd

	if m.value[m.row] == nil {
		m.value[m.row] = make([]rune, 0)
	}

	if m.MaxHeight > 0 && m.MaxHeight != m.cache.Capacity() {
		m.cache = memoization.NewMemoCache[line, [][]rune](m.MaxHeight)
	}

	switch msg := msg.(type) {
	case tea.PasteMsg:
		m.insertRunesFromUserInput([]rune(msg))
	case tea.KeyPressMsg:
		switch {
		case key.Matches(msg, m.KeyMap.DeleteAfterCursor):
			m.col = clamp(m.col, 0, len(m.value[m.row]))
			if m.col >= len(m.value[m.row]) {
				m.mergeLineBelow(m.row)
				break
			}
			m.deleteAfterCursor()
		case key.Matches(msg, m.KeyMap.DeleteBeforeCursor):
			m.col = clamp(m.col, 0, len(m.value[m.row]))
			if m.col <= 0 {
				m.mergeLineAbove(m.row)
				break
			}
			m.deleteBeforeCursor()
		case key.Matches(msg, m.KeyMap.DeleteCharacterBackward):
			m.col = clamp(m.col, 0, len(m.value[m.row]))
			if m.col <= 0 {
				m.mergeLineAbove(m.row)
				break
			}
			if len(m.value[m.row]) > 0 {
				m.value[m.row] = append(m.value[m.row][:max(0, m.col-1)], m.value[m.row][m.col:]...)
				if m.col > 0 {
					m.SetCursorColumn(m.col - 1)
				}
			}
		case key.Matches(msg, m.KeyMap.DeleteCharacterForward):
			if len(m.value[m.row]) > 0 && m.col < len(m.value[m.row]) {
				m.value[m.row] = append(m.value[m.row][:m.col], m.value[m.row][m.col+1:]...)
			}
			if m.col >= len(m.value[m.row]) {
				m.mergeLineBelow(m.row)
				break
			}
		case key.Matches(msg, m.KeyMap.DeleteWordBackward):
			if m.col <= 0 {
				m.mergeLineAbove(m.row)
				break
			}
			m.deleteWordLeft()
		case key.Matches(msg, m.KeyMap.DeleteWordForward):
			m.col = clamp(m.col, 0, len(m.value[m.row]))
			if m.col >= len(m.value[m.row]) {
				m.mergeLineBelow(m.row)
				break
			}
			m.deleteWordRight()
		case key.Matches(msg, m.KeyMap.InsertNewline):
			if m.MaxHeight > 0 && len(m.value) >= m.MaxHeight {
				return m, nil
			}
			m.col = clamp(m.col, 0, len(m.value[m.row]))
			m.splitLine(m.row, m.col)
		case key.Matches(msg, m.KeyMap.LineEnd):
			m.CursorEnd()
		case key.Matches(msg, m.KeyMap.LineStart):
			m.CursorStart()
		case key.Matches(msg, m.KeyMap.CharacterForward):
			m.characterRight()
		case key.Matches(msg, m.KeyMap.LineNext):
			m.CursorDown()
		case key.Matches(msg, m.KeyMap.WordForward):
			m.wordRight()
		case key.Matches(msg, m.KeyMap.Paste):
			return m, Paste
		case key.Matches(msg, m.KeyMap.CharacterBackward):
			m.characterLeft(false /* insideLine */)
		case key.Matches(msg, m.KeyMap.LinePrevious):
			m.CursorUp()
		case key.Matches(msg, m.KeyMap.WordBackward):
			m.wordLeft()
		case key.Matches(msg, m.KeyMap.InputBegin):
			m.moveToBegin()
		case key.Matches(msg, m.KeyMap.InputEnd):
			m.moveToEnd()
		case key.Matches(msg, m.KeyMap.LowercaseWordForward):
			m.lowercaseRight()
		case key.Matches(msg, m.KeyMap.UppercaseWordForward):
			m.uppercaseRight()
		case key.Matches(msg, m.KeyMap.CapitalizeWordForward):
			m.capitalizeRight()
		case key.Matches(msg, m.KeyMap.TransposeCharacterBackward):
			m.transposeLeft()

		default:
			m.insertRunesFromUserInput([]rune(msg.Text))
		}

	case pasteMsg:
		m.insertRunesFromUserInput([]rune(msg))

	case pasteErrMsg:
		m.Err = msg
	}

	vp, cmd := m.viewport.Update(msg)
	m.viewport = &vp
	cmds = append(cmds, cmd)

	newRow, newCol := m.cursorLineNumber(), m.col
	m.virtualCursor, cmd = m.virtualCursor.Update(msg)
	if (newRow != oldRow || newCol != oldCol) && m.virtualCursor.Mode() == cursor.CursorBlink {
		m.virtualCursor.Blink = false
		cmd = m.virtualCursor.BlinkCmd()
	}
	cmds = append(cmds, cmd)

	m.repositionView()

	return m, tea.Batch(cmds...)
}

// View renders the text area in its current state.
func (m Model) View() string {
	m.updateVirtualCursorStyle()
	if m.Value() == "" && m.row == 0 && m.col == 0 && m.Placeholder != "" {
		return m.placeholderView()
	}
	m.virtualCursor.TextStyle = m.activeStyle().computedCursorLine()

	var (
		s                strings.Builder
		style            lipgloss.Style
		newLines         int
		widestLineNumber int
		lineInfo         = m.LineInfo()
		styles           = m.activeStyle()
	)

	displayLine := 0
	for l, line := range m.value {
		wrappedLines := m.memoizedWrap(line, m.width)

		if m.row == l {
			style = styles.computedCursorLine()
		} else {
			style = styles.computedText()
		}

		for wl, wrappedLine := range wrappedLines {
			prompt := m.promptView(displayLine)
			prompt = styles.computedPrompt().Render(prompt)
			s.WriteString(style.Render(prompt))
			displayLine++

			var ln string
			if m.ShowLineNumbers {
				if wl == 0 { // normal line
					isCursorLine := m.row == l
					s.WriteString(m.lineNumberView(l+1, isCursorLine))
				} else { // soft wrapped line
					isCursorLine := m.row == l
					s.WriteString(m.lineNumberView(-1, isCursorLine))
				}
			}

			// Note the widest line number for padding purposes later.
			lnw := uniseg.StringWidth(ln)
			if lnw > widestLineNumber {
				widestLineNumber = lnw
			}

			strwidth := uniseg.StringWidth(string(wrappedLine))
			padding := m.width - strwidth
			// If the trailing space causes the line to be wider than the
			// width, we should not draw it to the screen since it will result
			// in an extra space at the end of the line which can look off when
			// the cursor line is showing.
			if strwidth > m.width {
				// The character causing the line to be wider than the width is
				// guaranteed to be a space since any other character would
				// have been wrapped.
				wrappedLine = []rune(strings.TrimSuffix(string(wrappedLine), " "))
				padding -= m.width - strwidth
			}
			if m.row == l && lineInfo.RowOffset == wl {
				s.WriteString(style.Render(string(wrappedLine[:lineInfo.ColumnOffset])))
				if m.col >= len(line) && lineInfo.CharOffset >= m.width {
					m.virtualCursor.SetChar(" ")
					s.WriteString(m.virtualCursor.View())
				} else {
					m.virtualCursor.SetChar(string(wrappedLine[lineInfo.ColumnOffset]))
					s.WriteString(style.Render(m.virtualCursor.View()))
					s.WriteString(style.Render(string(wrappedLine[lineInfo.ColumnOffset+1:])))
				}
			} else {
				s.WriteString(style.Render(string(wrappedLine)))
			}
			s.WriteString(style.Render(strings.Repeat(" ", max(0, padding))))
			s.WriteRune('\n')
			newLines++
		}
	}

	// Always show at least `m.Height` lines at all times.
	// To do this we can simply pad out a few extra new lines in the view.
	for range m.height {
		s.WriteString(m.promptView(displayLine))
		displayLine++

		// Write end of buffer content
		leftGutter := string(m.EndOfBufferCharacter)
		rightGapWidth := m.Width() - uniseg.StringWidth(leftGutter) + widestLineNumber
		rightGap := strings.Repeat(" ", max(0, rightGapWidth))
		s.WriteString(styles.computedEndOfBuffer().Render(leftGutter + rightGap))
		s.WriteRune('\n')
	}

	m.viewport.SetContent(s.String())
	return styles.Base.Render(m.viewport.View())
}

// promptView renders a single line of the prompt.
func (m Model) promptView(displayLine int) (prompt string) {
	prompt = m.Prompt
	if m.promptFunc == nil {
		return prompt
	}
	prompt = m.promptFunc(displayLine)
	width := lipgloss.Width(prompt)
	if width < m.promptWidth {
		prompt = fmt.Sprintf("%*s%s", m.promptWidth-width, "", prompt)
	}

	return m.activeStyle().computedPrompt().Render(prompt)
}

// lineNumberView renders the line number.
//
// If the argument is less than 0, a space styled as a line number is returned
// instead. Such cases are used for soft-wrapped lines.
//
// The second argument indicates whether this line number is for a 'cursorline'
// line number.
func (m Model) lineNumberView(n int, isCursorLine bool) (str string) {
	if !m.ShowLineNumbers {
		return ""
	}

	if n <= 0 {
		str = " "
	} else {
		str = strconv.Itoa(n)
	}

	// XXX: is textStyle really necessary here?
	textStyle := m.activeStyle().computedText()
	lineNumberStyle := m.activeStyle().computedLineNumber()
	if isCursorLine {
		textStyle = m.activeStyle().computedCursorLine()
		lineNumberStyle = m.activeStyle().computedCursorLineNumber()
	}

	// Format line number dynamically based on the maximum number of lines.
	digits := len(strconv.Itoa(m.MaxHeight))
	str = fmt.Sprintf(" %*v ", digits, str)

	return textStyle.Render(lineNumberStyle.Render(str))
}

// placeholderView returns the prompt and placeholder, if any.
func (m Model) placeholderView() string {
	var (
		s      strings.Builder
		p      = m.Placeholder
		styles = m.activeStyle()
	)
	// word wrap lines
	pwordwrap := ansi.Wordwrap(p, m.width, "")
	// hard wrap lines (handles lines that could not be word wrapped)
	pwrap := ansi.Hardwrap(pwordwrap, m.width, true)
	// split string by new lines
	plines := strings.Split(strings.TrimSpace(pwrap), "\n")

	for i := 0; i < m.height; i++ {
		isLineNumber := len(plines) > i

		lineStyle := styles.computedPlaceholder()
		if len(plines) > i {
			lineStyle = styles.computedCursorLine()
		}

		// render prompt
		prompt := m.promptView(i)
		prompt = styles.computedPrompt().Render(prompt)
		s.WriteString(lineStyle.Render(prompt))

		// when show line numbers enabled:
		// - render line number for only the cursor line
		// - indent other placeholder lines
		// this is consistent with vim with line numbers enabled
		if m.ShowLineNumbers {
			var ln int

			switch {
			case i == 0:
				ln = i + 1
				fallthrough
			case len(plines) > i:
				s.WriteString(m.lineNumberView(ln, isLineNumber))
			default:
			}
		}

		switch {
		// first line
		case i == 0:
			// first character of first line as cursor with character
<<<<<<< HEAD
			m.virtualCursor.TextStyle = styles.computedPlaceholder()
			m.virtualCursor.SetChar(string(plines[0][0]))
			s.WriteString(lineStyle.Render(m.virtualCursor.View()))

			// the rest of the first line
			placeholderTail := plines[0][1:]
			gap := strings.Repeat(" ", max(0, m.width-uniseg.StringWidth(plines[0])))
			renderedPlaceholder := styles.computedPlaceholder().Render(placeholderTail + gap)
			s.WriteString(lineStyle.Render(renderedPlaceholder))
=======
			m.Cursor.TextStyle = m.style.computedPlaceholder()

			ch, rest, _, _ := uniseg.FirstGraphemeClusterInString(plines[0], 0)
			m.Cursor.SetChar(ch)
			s.WriteString(lineStyle.Render(m.Cursor.View()))

			// the rest of the first line
			s.WriteString(lineStyle.Render(style.Render(rest)))
>>>>>>> 3e2a8cae
		// remaining lines
		case len(plines) > i:
			// current line placeholder text
			if len(plines) > i {
				placeholderLine := plines[i]
				gap := strings.Repeat(" ", max(0, m.width-uniseg.StringWidth(plines[i])))
				s.WriteString(lineStyle.Render(placeholderLine + gap))
			}
		default:
			// end of line buffer character
			eob := styles.computedEndOfBuffer().Render(string(m.EndOfBufferCharacter))
			s.WriteString(eob)
		}

		// terminate with new line
		s.WriteRune('\n')
	}

	m.viewport.SetContent(s.String())
	return styles.Base.Render(m.viewport.View())
}

// Blink returns the blink command for the virtual cursor.
func Blink() tea.Msg {
	return cursor.Blink()
}

// Cursor returns a [tea.Cursor] for rendering a real cursor in a Bubble Tea
// program. This requires that [Model.VirtualCursor] is set to false.
//
// Note that you will almost certainly also need to adjust the offset cursor
// position per the textarea's per the textarea's position in the terminal.
//
// Example:
//
//	// In your top-level View function:
//	f := tea.NewFrame(m.textarea.View())
//	f.Cursor = m.textarea.Cursor()
//	f.Cursor.Position.X += offsetX
//	f.Cursor.Position.Y += offsetY
func (m Model) Cursor() *tea.Cursor {
	if m.VirtualCursor {
		return nil
	}

	lineInfo := m.LineInfo()
	w := lipgloss.Width
	baseStyle := m.activeStyle().Base

	xOffset := lineInfo.CharOffset +
		w(m.promptView(0)) +
		w(m.lineNumberView(0, false)) +
		baseStyle.GetMarginLeft() +
		baseStyle.GetPaddingLeft() +
		baseStyle.GetBorderLeftSize()

	yOffset := m.cursorLineNumber() -
		m.viewport.YOffset() +
		baseStyle.GetMarginTop() +
		baseStyle.GetPaddingTop() +
		baseStyle.GetBorderTopSize()

	c := tea.NewCursor(xOffset, yOffset)
	c.Blink = m.Styles.Cursor.Blink
	c.Color = m.Styles.Cursor.Color
	c.Shape = m.Styles.Cursor.Shape
	return c
}

func (m Model) memoizedWrap(runes []rune, width int) [][]rune {
	input := line{runes: runes, width: width}
	if v, ok := m.cache.Get(input); ok {
		return v
	}
	v := wrap(runes, width)
	m.cache.Set(input, v)
	return v
}

// cursorLineNumber returns the line number that the cursor is on.
// This accounts for soft wrapped lines.
func (m Model) cursorLineNumber() int {
	line := 0
	for i := range m.row {
		// Calculate the number of lines that the current line will be split
		// into.
		line += len(m.memoizedWrap(m.value[i], m.width))
	}
	line += m.LineInfo().RowOffset
	return line
}

// mergeLineBelow merges the current line the cursor is on with the line below.
func (m *Model) mergeLineBelow(row int) {
	if row >= len(m.value)-1 {
		return
	}

	// To perform a merge, we will need to combine the two lines and then
	m.value[row] = append(m.value[row], m.value[row+1]...)

	// Shift all lines up by one
	for i := row + 1; i < len(m.value)-1; i++ {
		m.value[i] = m.value[i+1]
	}

	// And, remove the last line
	if len(m.value) > 0 {
		m.value = m.value[:len(m.value)-1]
	}
}

// mergeLineAbove merges the current line the cursor is on with the line above.
func (m *Model) mergeLineAbove(row int) {
	if row <= 0 {
		return
	}

	m.col = len(m.value[row-1])
	m.row = m.row - 1

	// To perform a merge, we will need to combine the two lines and then
	m.value[row-1] = append(m.value[row-1], m.value[row]...)

	// Shift all lines up by one
	for i := row; i < len(m.value)-1; i++ {
		m.value[i] = m.value[i+1]
	}

	// And, remove the last line
	if len(m.value) > 0 {
		m.value = m.value[:len(m.value)-1]
	}
}

func (m *Model) splitLine(row, col int) {
	// To perform a split, take the current line and keep the content before
	// the cursor, take the content after the cursor and make it the content of
	// the line underneath, and shift the remaining lines down by one
	head, tailSrc := m.value[row][:col], m.value[row][col:]
	tail := make([]rune, len(tailSrc))
	copy(tail, tailSrc)

	m.value = append(m.value[:row+1], m.value[row:]...)

	m.value[row] = head
	m.value[row+1] = tail

	m.col = 0
	m.row++
}

// Paste is a command for pasting from the clipboard into the text input.
func Paste() tea.Msg {
	str, err := clipboard.ReadAll()
	if err != nil {
		return pasteErrMsg{err}
	}
	return pasteMsg(str)
}

func wrap(runes []rune, width int) [][]rune {
	var (
		lines  = [][]rune{{}}
		word   = []rune{}
		row    int
		spaces int
	)

	// Word wrap the runes
	for _, r := range runes {
		if unicode.IsSpace(r) {
			spaces++
		} else {
			word = append(word, r)
		}

		if spaces > 0 { //nolint:nestif
			if uniseg.StringWidth(string(lines[row]))+uniseg.StringWidth(string(word))+spaces > width {
				row++
				lines = append(lines, []rune{})
				lines[row] = append(lines[row], word...)
				lines[row] = append(lines[row], repeatSpaces(spaces)...)
				spaces = 0
				word = nil
			} else {
				lines[row] = append(lines[row], word...)
				lines[row] = append(lines[row], repeatSpaces(spaces)...)
				spaces = 0
				word = nil
			}
		} else {
			// If the last character is a double-width rune, then we may not be able to add it to this line
			// as it might cause us to go past the width.
			lastCharLen := rw.RuneWidth(word[len(word)-1])
			if uniseg.StringWidth(string(word))+lastCharLen > width {
				// If the current line has any content, let's move to the next
				// line because the current word fills up the entire line.
				if len(lines[row]) > 0 {
					row++
					lines = append(lines, []rune{})
				}
				lines[row] = append(lines[row], word...)
				word = nil
			}
		}
	}

	if uniseg.StringWidth(string(lines[row]))+uniseg.StringWidth(string(word))+spaces >= width {
		lines = append(lines, []rune{})
		lines[row+1] = append(lines[row+1], word...)
		// We add an extra space at the end of the line to account for the
		// trailing space at the end of the previous soft-wrapped lines so that
		// behaviour when navigating is consistent and so that we don't need to
		// continually add edges to handle the last line of the wrapped input.
		spaces++
		lines[row+1] = append(lines[row+1], repeatSpaces(spaces)...)
	} else {
		lines[row] = append(lines[row], word...)
		spaces++
		lines[row] = append(lines[row], repeatSpaces(spaces)...)
	}

	return lines
}

func repeatSpaces(n int) []rune {
	return []rune(strings.Repeat(string(' '), n))
}

// numDigits returns the number of digits in an integer.
func numDigits(n int) int {
	if n == 0 {
		return 1
	}
	count := 0
	num := abs(n)
	for num > 0 {
		count++
		num /= 10
	}
	return count
}

func clamp(v, low, high int) int {
	if high < low {
		low, high = high, low
	}
	return min(high, max(low, v))
}

func abs(n int) int {
	if n < 0 {
		return -n
	}
	return n
}<|MERGE_RESOLUTION|>--- conflicted
+++ resolved
@@ -1382,26 +1382,14 @@
 		// first line
 		case i == 0:
 			// first character of first line as cursor with character
-<<<<<<< HEAD
 			m.virtualCursor.TextStyle = styles.computedPlaceholder()
-			m.virtualCursor.SetChar(string(plines[0][0]))
+
+			ch, rest, _, _ := uniseg.FirstGraphemeClusterInString(plines[0], 0)
+			m.virtualCursor.SetChar(ch)
 			s.WriteString(lineStyle.Render(m.virtualCursor.View()))
 
 			// the rest of the first line
-			placeholderTail := plines[0][1:]
-			gap := strings.Repeat(" ", max(0, m.width-uniseg.StringWidth(plines[0])))
-			renderedPlaceholder := styles.computedPlaceholder().Render(placeholderTail + gap)
-			s.WriteString(lineStyle.Render(renderedPlaceholder))
-=======
-			m.Cursor.TextStyle = m.style.computedPlaceholder()
-
-			ch, rest, _, _ := uniseg.FirstGraphemeClusterInString(plines[0], 0)
-			m.Cursor.SetChar(ch)
-			s.WriteString(lineStyle.Render(m.Cursor.View()))
-
-			// the rest of the first line
-			s.WriteString(lineStyle.Render(style.Render(rest)))
->>>>>>> 3e2a8cae
+			s.WriteString(lineStyle.Render(styles.computedPlaceholder().Render(rest)))
 		// remaining lines
 		case len(plines) > i:
 			// current line placeholder text

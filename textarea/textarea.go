--- conflicted
+++ resolved
@@ -293,18 +293,12 @@
 	// Cursor row.
 	row int
 
-<<<<<<< HEAD
-	// The bubble offset in the parent model.
-	offsetX, offsetY int
-
-=======
 	// The bubble offset relative to the parent bubble.
 	offsetX, offsetY int
 
 	// The last recorded real cursor position.
 	realCol, realRow int
 
->>>>>>> eb9b6c5a
 	// Last character offset, used to maintain state when the cursor is moved
 	// vertically such that we can maintain the same navigating position.
 	lastCharOffset int
@@ -548,11 +542,6 @@
 // Line returns the line position.
 func (m Model) Line() int {
 	return m.row
-}
-
-// SetOffset sets the bubble offset in the parent model.
-func (m *Model) SetOffset(x, y int) {
-	m.offsetX, m.offsetY = x, y
 }
 
 // CursorDown moves the cursor down by one line.
@@ -1042,15 +1031,16 @@
 	}
 
 	// Need to check for completion before, because key is configurable and might be double assigned
-	keyMsg, ok := msg.(tea.KeyMsg)
-	if ok && key.Matches(keyMsg, m.KeyMap.AcceptSuggestion) {
-		if m.canAcceptSuggestion() {
-			m.value = m.matchedSuggestions[m.currentSuggestionIndex]
-			m.format()
-			m.row = len(m.value) - 1
-			m.CursorEnd()
-		}
-	}
+	// keyMsg, ok := msg.(tea.KeyMsg)
+	// if ok && key.Matches(keyMsg, m.KeyMap.AcceptSuggestion) {
+	// 	if m.canAcceptSuggestion() {
+	// 		m.value = m.matchedSuggestions[m.currentSuggestionIndex]
+	// 		m.format()
+	// 		m.row = len(m.value) - 1
+	// 		m.CursorEnd()
+	// 		m.SetSuggestions(nil)
+	// 	}
+	// }
 
 	// Used to determine if the cursor should blink.
 	oldRow, oldCol := m.cursorLineNumber(), m.col
@@ -1225,7 +1215,7 @@
 
 	var lines []string
 	for _, line := range strings.Split(suggestion[len(m.Value())+offset:], "\n") {
-		lines = append(lines, m.style.Placeholder.Inline(true).Render(line))
+		lines = append(lines, m.activeStyle.Placeholder.Inline(true).Render(line))
 	}
 	if len(lines) > m.Height() {
 		m.SetHeight(len(lines) + 1)
@@ -1245,7 +1235,7 @@
 		style            lipgloss.Style
 		newLines         int
 		widestLineNumber int
-		lineInfo         = m.LineInfo()
+		// lineInfo         = m.LineInfo()
 	)
 
 	displayLine := 0
@@ -1304,52 +1294,20 @@
 				wrappedLine = []rune(strings.TrimSuffix(string(wrappedLine), " "))
 				padding -= m.width - strwidth
 			}
-<<<<<<< HEAD
-			if m.row == l && lineInfo.RowOffset == wl {
-				ln := string(wrappedLine[:lineInfo.ColumnOffset])
-				if m.SyntaxHighlighter == nil {
-					ln = style.Render(ln)
-				} else {
-					ln = m.SyntaxHighlighter(ln)
-				}
-				s.WriteString(ln)
-
-=======
-
-			// We don't need to render the cursor if it's hidden.
-			if m.Cursor.Mode() != cursor.CursorHide && m.row == l && lineInfo.RowOffset == wl {
-				s.WriteString(style.Render(string(wrappedLine[:lineInfo.ColumnOffset])))
->>>>>>> eb9b6c5a
-				if m.col >= len(line) && lineInfo.CharOffset >= m.width {
-					m.Cursor.SetChar(" ")
-					s.WriteString(m.Cursor.View())
-					// XXX: suggestions?
-				} else {
-					m.Cursor.SetChar(string(wrappedLine[lineInfo.ColumnOffset]))
-					if m.canAcceptSuggestion() && len(m.matchedSuggestions) > 0 {
-						suggestion := m.matchedSuggestions[m.currentSuggestionIndex]
-						if len(suggestion) >= m.row {
-							suggestion = suggestion[m.row:]
-						}
-						m.Cursor.TextStyle = m.style.Placeholder
-						if len(suggestion) > m.row && len(suggestion[m.row]) > m.col {
-							m.Cursor.SetChar(string(suggestion[m.row][m.col]))
-						}
-					}
-					s.WriteString(style.Render(m.Cursor.View()))
-					s.WriteString(style.Render(string(wrappedLine[lineInfo.ColumnOffset+1:])))
-					s.WriteString(m.suggestionView(1))
-					// XXX: suggestions
-				}
+
+			ln = string(wrappedLine)
+			if m.SyntaxHighlighter == nil {
+				ln = style.Render(ln)
 			} else {
-				ln := string(wrappedLine)
-				if m.SyntaxHighlighter == nil {
-					ln = style.Render(ln)
-				} else {
-					ln = m.SyntaxHighlighter(ln)
-				}
-				s.WriteString(ln)
-			}
+				ln = m.SyntaxHighlighter(ln)
+			}
+			s.WriteString(ln)
+
+			// if m.col < len(line) || lineInfo.CharOffset < m.width {
+			// 	if m.canAcceptSuggestion() && len(m.matchedSuggestions) > 0 {
+			// 		s.WriteString(m.suggestionView(1))
+			// 	}
+			// }
 
 			pad := strings.Repeat(" ", max(0, padding))
 			if m.SyntaxHighlighter == nil {

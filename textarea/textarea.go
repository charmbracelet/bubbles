--- conflicted
+++ resolved
@@ -3,7 +3,6 @@
 import (
 	"crypto/sha256"
 	"fmt"
-	"strconv"
 	"strings"
 	"unicode"
 
@@ -15,7 +14,6 @@
 	"github.com/charmbracelet/bubbles/viewport"
 	tea "github.com/charmbracelet/bubbletea"
 	"github.com/charmbracelet/lipgloss"
-	"github.com/charmbracelet/x/ansi"
 	rw "github.com/mattn/go-runewidth"
 	"github.com/rivo/uniseg"
 )
@@ -1176,11 +1174,10 @@
 func (m Model) placeholderView(ctx tea.Context) string {
 	var (
 		s     strings.Builder
-		p     = m.Placeholder
+		p     = rw.Truncate(rw.Truncate(m.Placeholder, m.width, "..."), m.width, "")
 		style = m.style.Placeholder.Inline(true)
 	)
 
-<<<<<<< HEAD
 	prompt := m.getPromptString(0)
 	prompt = m.style.Prompt.Render(prompt)
 	s.WriteString(m.style.CursorLine.Render(prompt))
@@ -1192,69 +1189,21 @@
 	m.Cursor.TextStyle = m.style.Placeholder
 	m.Cursor.SetChar(string(p[0]))
 	s.WriteString(m.style.CursorLine.Render(m.Cursor.View(ctx)))
-=======
-	// word wrap lines
-	pwordwrap := ansi.Wordwrap(p, m.width, "")
-	// wrap lines (handles lines that could not be word wrapped)
-	pwrap := ansi.Hardwrap(pwordwrap, m.width, true)
-	// split string by new lines
-	plines := strings.Split(strings.TrimSpace(pwrap), "\n")
->>>>>>> 0b15a9fa
-
-	for i := 0; i < m.height; i++ {
-		lineStyle := m.style.Placeholder
-		lineNumberStyle := m.style.LineNumber
-		if len(plines) > i {
-			lineStyle = m.style.CursorLine
-			lineNumberStyle = m.style.CursorLineNumber
-		}
-
-		// render prompt
+
+	// The rest of the placeholder text
+	s.WriteString(m.style.CursorLine.Render(style.Render(p[1:] + strings.Repeat(" ", max(0, m.width-uniseg.StringWidth(p))))))
+
+	// The rest of the new lines
+	for i := 1; i < m.height; i++ {
+		s.WriteRune('\n')
 		prompt := m.getPromptString(i)
 		prompt = m.style.Prompt.Render(prompt)
-		s.WriteString(lineStyle.Render(prompt))
-
-		// when show line numbers enabled:
-		// - render line number for only the cursor line
-		// - indent other placeholder lines
-		// this is consistent with vim with line numbers enabled
+		s.WriteString(prompt)
+
 		if m.ShowLineNumbers {
-			var ln string
-
-			switch {
-			case i == 0:
-				ln = strconv.Itoa(i + 1)
-				fallthrough
-			case len(plines) > i:
-				s.WriteString(lineStyle.Render(lineNumberStyle.Render(fmt.Sprintf(m.lineNumberFormat, ln))))
-			default:
-			}
-		}
-
-		switch {
-		// first line
-		case i == 0:
-			// first character of first line as cursor with character
-			m.Cursor.TextStyle = m.style.Placeholder
-			m.Cursor.SetChar(string(plines[0][0]))
-			s.WriteString(lineStyle.Render(m.Cursor.View()))
-
-			// the rest of the first line
-			s.WriteString(lineStyle.Render(style.Render(plines[0][1:] + strings.Repeat(" ", max(0, m.width-uniseg.StringWidth(plines[0]))))))
-		// remaining lines
-		case len(plines) > i:
-			// current line placeholder text
-			if len(plines) > i {
-				s.WriteString(lineStyle.Render(style.Render(plines[i] + strings.Repeat(" ", max(0, m.width-uniseg.StringWidth(plines[i]))))))
-			}
-		default:
-			// end of line buffer character
 			eob := m.style.EndOfBuffer.Render(string(m.EndOfBufferCharacter))
 			s.WriteString(eob)
 		}
-
-		// terminate with new line
-		s.WriteRune('\n')
 	}
 
 	m.viewport.SetContent(s.String())

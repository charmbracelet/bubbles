--- conflicted
+++ resolved
@@ -152,14 +152,7 @@
 	maxStack stack
 	minStack stack
 
-<<<<<<< HEAD
 	height     int
-=======
-	// Height of the picker.
-	//
-	// Deprecated: use [Model.SetHeight] instead.
-	Height     int
->>>>>>> 9e5365e0
 	AutoHeight bool
 
 	Cursor string
@@ -189,17 +182,10 @@
 	}
 }
 
-<<<<<<< HEAD
-func (m *Model) pushView(selected, minIdx, maxIdx int) {
-	m.selectedStack.Push(selected)
-	m.minStack.Push(minIdx)
-	m.maxStack.Push(maxIdx)
-=======
 func (m *Model) pushView(selected, minimum, maximum int) {
 	m.selectedStack.Push(selected)
 	m.minStack.Push(minimum)
 	m.maxStack.Push(maximum)
->>>>>>> 9e5365e0
 }
 
 func (m *Model) popView() (int, int, int) {
@@ -239,6 +225,9 @@
 // SetHeight sets the height of the file picker.
 func (m *Model) SetHeight(h int) {
 	m.height = h
+	if m.maxIdx > m.height-1 {
+		m.maxIdx = m.minIdx + m.height - 1
+	}
 }
 
 // Height returns the height of the file picker.
@@ -249,14 +238,6 @@
 // Init initializes the file picker model.
 func (m Model) Init() tea.Cmd {
 	return m.readDir(m.CurrentDirectory, m.ShowHidden)
-}
-
-// SetHeight sets the height of the filepicker.
-func (m *Model) SetHeight(height int) {
-	m.Height = height
-	if m.max > m.Height-1 {
-		m.max = m.min + m.Height - 1
-	}
 }
 
 // Update handles user interactions within the file picker model.

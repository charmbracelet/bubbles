--- conflicted
+++ resolved
@@ -6,11 +6,7 @@
   test:
     strategy:
       matrix:
-<<<<<<< HEAD
-        go-version: [~1.22, ^1]
-=======
         go-version: [stable, oldstable]
->>>>>>> 9e5365e0
         os: [ubuntu-latest, macos-latest, windows-latest]
     runs-on: ${{ matrix.os }}
     steps:

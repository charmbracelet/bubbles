package textinput

import (
	"reflect"
	"strings"
	"time"
	"unicode"

	"github.com/atotto/clipboard"
	"github.com/charmbracelet/bubbles/cursor"
	"github.com/charmbracelet/bubbles/key"
	"github.com/charmbracelet/bubbles/runeutil"
	tea "github.com/charmbracelet/bubbletea"
	"github.com/charmbracelet/lipgloss"
	rw "github.com/mattn/go-runewidth"
	"github.com/rivo/uniseg"
)

// Internal messages for clipboard operations.
type (
	pasteMsg    string
	pasteErrMsg struct{ error }
)

// EchoMode sets the input behavior of the text input field.
type EchoMode int

const (
	// EchoNormal displays text as is. This is the default behavior.
	EchoNormal EchoMode = iota

	// EchoPassword displays the EchoCharacter mask instead of actual
	// characters. This is commonly used for password fields.
	EchoPassword

	// EchoNone displays nothing as characters are entered. This is commonly
	// seen for password fields on the command line.
	EchoNone
)

// ValidateFunc is a function that returns an error if the input is invalid.
type ValidateFunc func(string) error

// KeyMap is the key bindings for different actions within the textinput.
type KeyMap struct {
	CharacterForward        key.Binding
	CharacterBackward       key.Binding
	WordForward             key.Binding
	WordBackward            key.Binding
	DeleteWordBackward      key.Binding
	DeleteWordForward       key.Binding
	DeleteAfterCursor       key.Binding
	DeleteBeforeCursor      key.Binding
	DeleteCharacterBackward key.Binding
	DeleteCharacterForward  key.Binding
	LineStart               key.Binding
	LineEnd                 key.Binding
	Paste                   key.Binding
	AcceptSuggestion        key.Binding
	NextSuggestion          key.Binding
	PrevSuggestion          key.Binding
}

// DefaultKeyMap is the default set of key bindings for navigating and acting
// upon the textinput.
var DefaultKeyMap = KeyMap{
	CharacterForward:        key.NewBinding(key.WithKeys("right", "ctrl+f")),
	CharacterBackward:       key.NewBinding(key.WithKeys("left", "ctrl+b")),
	WordForward:             key.NewBinding(key.WithKeys("alt+right", "ctrl+right", "alt+f")),
	WordBackward:            key.NewBinding(key.WithKeys("alt+left", "ctrl+left", "alt+b")),
	DeleteWordBackward:      key.NewBinding(key.WithKeys("alt+backspace", "ctrl+w")),
	DeleteWordForward:       key.NewBinding(key.WithKeys("alt+delete", "alt+d")),
	DeleteAfterCursor:       key.NewBinding(key.WithKeys("ctrl+k")),
	DeleteBeforeCursor:      key.NewBinding(key.WithKeys("ctrl+u")),
	DeleteCharacterBackward: key.NewBinding(key.WithKeys("backspace", "ctrl+h")),
	DeleteCharacterForward:  key.NewBinding(key.WithKeys("delete", "ctrl+d")),
	LineStart:               key.NewBinding(key.WithKeys("home", "ctrl+a")),
	LineEnd:                 key.NewBinding(key.WithKeys("end", "ctrl+e")),
	Paste:                   key.NewBinding(key.WithKeys("ctrl+v")),
	AcceptSuggestion:        key.NewBinding(key.WithKeys("tab")),
	NextSuggestion:          key.NewBinding(key.WithKeys("down", "ctrl+n")),
	PrevSuggestion:          key.NewBinding(key.WithKeys("up", "ctrl+p")),
}

// Model is the Bubble Tea model for this text input element.
type Model struct {
	Err error

	// General settings.
	Prompt        string
	Placeholder   string
	EchoMode      EchoMode
	EchoCharacter rune
	Cursor        cursor.Model

	// Deprecated: use [cursor.BlinkSpeed] instead.
	BlinkSpeed time.Duration

	// Styles. These will be applied as inline styles.
	//
	// For an introduction to styling with Lip Gloss see:
	// https://github.com/charmbracelet/lipgloss
	PromptStyle      lipgloss.Style
	TextStyle        lipgloss.Style
	PlaceholderStyle lipgloss.Style
	CompletionStyle  lipgloss.Style

	// Deprecated: use Cursor.Style instead.
	CursorStyle lipgloss.Style

	// CharLimit is the maximum amount of characters this input element will
	// accept. If 0 or less, there's no limit.
	CharLimit int

	// Width is the maximum number of characters that can be displayed at once.
	// It essentially treats the text field like a horizontally scrolling
	// viewport. If 0 or less this setting is ignored.
	Width int

	// KeyMap encodes the keybindings recognized by the widget.
	KeyMap KeyMap

	// Underlying text value.
	value []rune

	// focus indicates whether user input focus should be on this input
	// component. When false, ignore keyboard input and hide the cursor.
	focus bool

	// Cursor position.
	pos int

	// Used to emulate a viewport when width is set and the content is
	// overflowing.
	offset      int
	offsetRight int

	// Validate is a function that checks whether or not the text within the
	// input is valid. If it is not valid, the `Err` field will be set to the
	// error returned by the function. If the function is not defined, all
	// input is considered valid.
	Validate ValidateFunc

	// rune sanitizer for input.
	rsan runeutil.Sanitizer

	// Should the input suggest to complete
	ShowSuggestions bool

	// suggestions is a list of suggestions that may be used to complete the
	// input.
	suggestions            [][]rune
	matchedSuggestions     [][]rune
	currentSuggestionIndex int
}

// New creates a new model with default settings.
func New() Model {
	return Model{
		Prompt:           "> ",
		EchoCharacter:    '*',
		CharLimit:        0,
		PlaceholderStyle: lipgloss.NewStyle().Foreground(lipgloss.Color("240")),
		ShowSuggestions:  false,
		CompletionStyle:  lipgloss.NewStyle().Foreground(lipgloss.Color("240")),
		Cursor:           cursor.New(),
		KeyMap:           DefaultKeyMap,

		suggestions: [][]rune{},
		value:       nil,
		focus:       false,
		pos:         0,
	}
}

// NewModel creates a new model with default settings.
//
// Deprecated: Use [New] instead.
var NewModel = New

// SetValue sets the value of the text input.
func (m *Model) SetValue(s string) {
	// Clean up any special characters in the input provided by the
	// caller. This avoids bugs due to e.g. tab characters and whatnot.
	runes := m.san().Sanitize([]rune(s))
	err := m.validate(runes)
	m.setValueInternal(runes, err)
}

func (m *Model) setValueInternal(runes []rune, err error) {
	m.Err = err

	empty := len(m.value) == 0

	if m.CharLimit > 0 && len(runes) > m.CharLimit {
		m.value = runes[:m.CharLimit]
	} else {
		m.value = runes
	}
	if (m.pos == 0 && empty) || m.pos > len(m.value) {
		m.SetCursor(len(m.value))
	}
	m.handleOverflow()
}

// Value returns the value of the text input.
func (m Model) Value() string {
	return string(m.value)
}

// Position returns the cursor position.
func (m Model) Position() int {
	return m.pos
}

// SetCursor moves the cursor to the given position. If the position is
// out of bounds the cursor will be moved to the start or end accordingly.
func (m *Model) SetCursor(pos int) {
	m.pos = clamp(pos, 0, len(m.value))
	m.handleOverflow()
}

// CursorStart moves the cursor to the start of the input field.
func (m *Model) CursorStart() {
	m.SetCursor(0)
}

// CursorEnd moves the cursor to the end of the input field.
func (m *Model) CursorEnd() {
	m.SetCursor(len(m.value))
}

// Focused returns the focus state on the model.
func (m Model) Focused() bool {
	return m.focus
}

// Focus sets the focus state on the model. When the model is in focus it can
// receive keyboard input and the cursor will be shown.
func (m *Model) Focus() tea.Cmd {
	m.focus = true
	return m.Cursor.Focus()
}

// Blur removes the focus state on the model.  When the model is blurred it can
// not receive keyboard input and the cursor will be hidden.
func (m *Model) Blur() {
	m.focus = false
	m.Cursor.Blur()
}

// Reset sets the input to its default state with no input.
func (m *Model) Reset() {
	m.value = nil
	m.SetCursor(0)
}

// SetSuggestions sets the suggestions for the input.
func (m *Model) SetSuggestions(suggestions []string) {
	m.suggestions = make([][]rune, len(suggestions))
	for i, s := range suggestions {
		m.suggestions[i] = []rune(s)
	}

	m.updateSuggestions()
}

// rsan initializes or retrieves the rune sanitizer.
func (m *Model) san() runeutil.Sanitizer {
	if m.rsan == nil {
		// Textinput has all its input on a single line so collapse
		// newlines/tabs to single spaces.
		m.rsan = runeutil.NewSanitizer(
			runeutil.ReplaceTabs(" "), runeutil.ReplaceNewlines(" "))
	}
	return m.rsan
}

func (m *Model) insertRunesFromUserInput(v []rune) {
	// Clean up any special characters in the input provided by the
	// clipboard. This avoids bugs due to e.g. tab characters and
	// whatnot.
	paste := m.san().Sanitize(v)

	var availSpace int
	if m.CharLimit > 0 {
		availSpace = m.CharLimit - len(m.value)

		// If the char limit's been reached, cancel.
		if availSpace <= 0 {
			return
		}

		// If there's not enough space to paste the whole thing cut the pasted
		// runes down so they'll fit.
		if availSpace < len(paste) {
			paste = paste[:availSpace]
		}
	}

	// Stuff before and after the cursor
	head := m.value[:m.pos]
	tailSrc := m.value[m.pos:]
	tail := make([]rune, len(tailSrc))
	copy(tail, tailSrc)

	// Insert pasted runes
	for _, r := range paste {
		head = append(head, r)
		m.pos++
		if m.CharLimit > 0 {
			availSpace--
			if availSpace <= 0 {
				break
			}
		}
	}

	// Put it all back together
	value := append(head, tail...)
	inputErr := m.validate(value)
	m.setValueInternal(value, inputErr)
}

// If a max width is defined, perform some logic to treat the visible area
// as a horizontally scrolling viewport.
func (m *Model) handleOverflow() {
	if m.Width <= 0 || uniseg.StringWidth(string(m.value)) <= m.Width {
		m.offset = 0
		m.offsetRight = len(m.value)
		return
	}

	// Correct right offset if we've deleted characters
	m.offsetRight = min(m.offsetRight, len(m.value))

	if m.pos < m.offset {
		m.offset = m.pos

		w := 0
		i := 0
		runes := m.value[m.offset:]

		for i < len(runes) && w <= m.Width {
			w += rw.RuneWidth(runes[i])
			if w <= m.Width+1 {
				i++
			}
		}

		m.offsetRight = m.offset + i
	} else if m.pos >= m.offsetRight {
		m.offsetRight = m.pos

		w := 0
		runes := m.value[:m.offsetRight]
		i := len(runes) - 1

		for i > 0 && w < m.Width {
			w += rw.RuneWidth(runes[i])
			if w <= m.Width {
				i--
			}
		}

		m.offset = m.offsetRight - (len(runes) - 1 - i)
	}
}

// deleteBeforeCursor deletes all text before the cursor.
func (m *Model) deleteBeforeCursor() {
	m.value = m.value[m.pos:]
	m.Err = m.validate(m.value)
	m.offset = 0
	m.SetCursor(0)
}

// deleteAfterCursor deletes all text after the cursor. If input is masked
// delete everything after the cursor so as not to reveal word breaks in the
// masked input.
func (m *Model) deleteAfterCursor() {
	m.value = m.value[:m.pos]
	m.Err = m.validate(m.value)
	m.SetCursor(len(m.value))
}

// deleteWordBackward deletes the word left to the cursor.
func (m *Model) deleteWordBackward() {
	if m.pos == 0 || len(m.value) == 0 {
		return
	}

	if m.EchoMode != EchoNormal {
		m.deleteBeforeCursor()
		return
	}

	// Linter note: it's critical that we acquire the initial cursor position
	// here prior to altering it via SetCursor() below. As such, moving this
	// call into the corresponding if clause does not apply here.
	oldPos := m.pos //nolint:ifshort

	m.SetCursor(m.pos - 1)
	for unicode.IsSpace(m.value[m.pos]) {
		if m.pos <= 0 {
			break
		}
		// ignore series of whitespace before cursor
		m.SetCursor(m.pos - 1)
	}

	for m.pos > 0 {
		if !unicode.IsSpace(m.value[m.pos]) {
			m.SetCursor(m.pos - 1)
		} else {
			if m.pos > 0 {
				// keep the previous space
				m.SetCursor(m.pos + 1)
			}
			break
		}
	}

	if oldPos > len(m.value) {
		m.value = m.value[:m.pos]
	} else {
		m.value = append(m.value[:m.pos], m.value[oldPos:]...)
	}
	m.Err = m.validate(m.value)
}

// deleteWordForward deletes the word right to the cursor. If input is masked
// delete everything after the cursor so as not to reveal word breaks in the
// masked input.
func (m *Model) deleteWordForward() {
	if m.pos >= len(m.value) || len(m.value) == 0 {
		return
	}

	if m.EchoMode != EchoNormal {
		m.deleteAfterCursor()
		return
	}

	oldPos := m.pos
	m.SetCursor(m.pos + 1)
	for unicode.IsSpace(m.value[m.pos]) {
		// ignore series of whitespace after cursor
		m.SetCursor(m.pos + 1)

		if m.pos >= len(m.value) {
			break
		}
	}

	for m.pos < len(m.value) {
		if !unicode.IsSpace(m.value[m.pos]) {
			m.SetCursor(m.pos + 1)
		} else {
			break
		}
	}

	if m.pos > len(m.value) {
		m.value = m.value[:oldPos]
	} else {
		m.value = append(m.value[:oldPos], m.value[m.pos:]...)
	}
	m.Err = m.validate(m.value)

	m.SetCursor(oldPos)
}

// wordBackward moves the cursor one word to the left. If input is masked, move
// input to the start so as not to reveal word breaks in the masked input.
func (m *Model) wordBackward() {
	if m.pos == 0 || len(m.value) == 0 {
		return
	}

	if m.EchoMode != EchoNormal {
		m.CursorStart()
		return
	}

	i := m.pos - 1
	for i >= 0 {
		if unicode.IsSpace(m.value[i]) {
			m.SetCursor(m.pos - 1)
			i--
		} else {
			break
		}
	}

	for i >= 0 {
		if !unicode.IsSpace(m.value[i]) {
			m.SetCursor(m.pos - 1)
			i--
		} else {
			break
		}
	}
}

// wordForward moves the cursor one word to the right. If the input is masked,
// move input to the end so as not to reveal word breaks in the masked input.
func (m *Model) wordForward() {
	if m.pos >= len(m.value) || len(m.value) == 0 {
		return
	}

	if m.EchoMode != EchoNormal {
		m.CursorEnd()
		return
	}

	i := m.pos
	for i < len(m.value) {
		if unicode.IsSpace(m.value[i]) {
			m.SetCursor(m.pos + 1)
			i++
		} else {
			break
		}
	}

	for i < len(m.value) {
		if !unicode.IsSpace(m.value[i]) {
			m.SetCursor(m.pos + 1)
			i++
		} else {
			break
		}
	}
}

func (m Model) echoTransform(v string) string {
	switch m.EchoMode {
	case EchoPassword:
		return strings.Repeat(string(m.EchoCharacter), uniseg.StringWidth(v))
	case EchoNone:
		return ""
	case EchoNormal:
		return v
	default:
		return v
	}
}

// Update is the Bubble Tea update loop.
func (m Model) Update(msg tea.Msg) (Model, tea.Cmd) {
	if !m.focus {
		return m, nil
	}

	// Need to check for completion before, because key is configurable and might be double assigned
	keyMsg, ok := msg.(tea.KeyMsg)
	if ok && key.Matches(keyMsg, m.KeyMap.AcceptSuggestion) {
		if m.canAcceptSuggestion() {
			m.value = append(m.value, m.matchedSuggestions[m.currentSuggestionIndex][len(m.value):]...)
			m.CursorEnd()
		}
	}

	// Let's remember where the position of the cursor currently is so that if
	// the cursor position changes, we can reset the blink.
	oldPos := m.pos //nolint

	switch msg := msg.(type) {
	case tea.KeyMsg:
		switch {
		case key.Matches(msg, m.KeyMap.DeleteWordBackward):
			m.deleteWordBackward()
		case key.Matches(msg, m.KeyMap.DeleteCharacterBackward):
			m.Err = nil
			if len(m.value) > 0 {
				m.value = append(m.value[:max(0, m.pos-1)], m.value[m.pos:]...)
				m.Err = m.validate(m.value)
				if m.pos > 0 {
					m.SetCursor(m.pos - 1)
				}
			}
		case key.Matches(msg, m.KeyMap.WordBackward):
			m.wordBackward()
		case key.Matches(msg, m.KeyMap.CharacterBackward):
			if m.pos > 0 {
				m.SetCursor(m.pos - 1)
			}
		case key.Matches(msg, m.KeyMap.WordForward):
			m.wordForward()
		case key.Matches(msg, m.KeyMap.CharacterForward):
			if m.pos < len(m.value) {
				m.SetCursor(m.pos + 1)
			}
		case key.Matches(msg, m.KeyMap.LineStart):
			m.CursorStart()
		case key.Matches(msg, m.KeyMap.DeleteCharacterForward):
			if len(m.value) > 0 && m.pos < len(m.value) {
				m.value = append(m.value[:m.pos], m.value[m.pos+1:]...)
				m.Err = m.validate(m.value)
			}
		case key.Matches(msg, m.KeyMap.LineEnd):
			m.CursorEnd()
		case key.Matches(msg, m.KeyMap.DeleteAfterCursor):
			m.deleteAfterCursor()
		case key.Matches(msg, m.KeyMap.DeleteBeforeCursor):
			m.deleteBeforeCursor()
		case key.Matches(msg, m.KeyMap.Paste):
			return m, Paste
		case key.Matches(msg, m.KeyMap.DeleteWordForward):
			m.deleteWordForward()
		case key.Matches(msg, m.KeyMap.NextSuggestion):
			m.nextSuggestion()
		case key.Matches(msg, m.KeyMap.PrevSuggestion):
			m.previousSuggestion()
		default:
			// Input one or more regular characters.
			m.insertRunesFromUserInput(msg.Runes)
		}

		// Check again if can be completed
		// because value might be something that does not match the completion prefix
		m.updateSuggestions()

	case pasteMsg:
		m.insertRunesFromUserInput([]rune(msg))

	case pasteErrMsg:
		m.Err = msg
	}

	var cmds []tea.Cmd
	var cmd tea.Cmd

	m.Cursor, cmd = m.Cursor.Update(msg)
	cmds = append(cmds, cmd)

	if oldPos != m.pos && m.Cursor.Mode() == cursor.CursorBlink {
		m.Cursor.Blink = false
		cmds = append(cmds, m.Cursor.BlinkCmd())
	}

	m.handleOverflow()
	return m, tea.Batch(cmds...)
}

// View renders the textinput in its current state.
func (m Model) View() string {
	var (
		p          = m.PromptStyle.Render(m.Prompt)
		styleText  = m.TextStyle.Inline(true).Render
		availWidth = m.Width
	)

	// No input
	if len(m.value) == 0 {
		return p + m.placeholderView()
	}

	// Current cursor position in viewport
	pos := max(0, m.pos-m.offset)

	// Render viewable input
	value := m.value[m.offset:m.offsetRight]
	v := styleText(m.echoTransform(string(value[:pos])))
	availWidth -= uniseg.StringWidth(string(value[:pos]))

	// Still have input to render (if the cursor is going back)
	if pos < len(value) {
		m.Cursor.SetChar(m.echoTransform(string(value[pos])))
		v += m.Cursor.View()                                   // cursor and thext under it
		v += styleText(m.echoTransform(string(value[pos+1:]))) // rest of input text after cursor
		availWidth -= uniseg.StringWidth(string(value[pos+1:]))

		// Render suggested completion
		compl, complWidth := m.completionView(0, availWidth)
		v += compl
		availWidth -= complWidth
	} else {
		if m.canAcceptSuggestion() {
			suggestion := m.matchedSuggestions[m.currentSuggestionIndex]
			// Check the original input lenght,
			// as that's the one matching the suggestion
			if len(m.value) < len(suggestion) {
				m.Cursor.TextStyle = m.CompletionStyle
				m.Cursor.SetChar(m.echoTransform(string(suggestion[m.pos])))
				v += m.Cursor.View()
				compl, complWidth := m.completionView(1, availWidth)
				v += compl
				availWidth -= complWidth
			} else {
				m.Cursor.SetChar(" ")
				v += m.Cursor.View()
			}
		} else {
			m.Cursor.SetChar(" ")
			v += m.Cursor.View()
		}
	}

	// If Width is set, fill with whitespace if there is available space
	if m.Width > 0 && availWidth <= m.Width && availWidth > 0 {
		v += styleText(strings.Repeat(" ", availWidth))
	}
	return p + v
}

// placeholderView returns the prompt and placeholder view.
func (m Model) placeholderView() string {
	// No placeholder
	if len(m.Placeholder) == 0 {
		m.Cursor.SetChar(" ")
		return m.Cursor.View()
	}

	var (
		v       string
		p       = []rune(m.Placeholder)
		pRender = m.PlaceholderStyle.Inline(true).Render
	)

	// Render cursor
	m.Cursor.TextStyle = m.PlaceholderStyle
	m.Cursor.SetChar(string(p[0]))
	v += m.Cursor.View()

	// If single char placeholder
	if len(p) == 1 {
		return v
	}

	pWidth := lipgloss.Width(m.Placeholder)
	availWidth := m.Width - pWidth + 1 // +1 for the cursor

	// If Width is set, truncate placeholder width if there is no available width
	if m.Width > 0 && availWidth < 0 {
		pWidth = m.Width + 1 // +1 for the cursor
		availWidth = 0
	}

	// Printable placeholder
	v += pRender(string(p[1:pWidth]))

	// If Width is set, pad the available width with spaces
	if m.Width > 0 && availWidth > 0 {
		v += pRender(strings.Repeat(" ", availWidth))
	}
	return v
}

// completionView returns the rendered completion under the available size
// and the rendered width.
func (m Model) completionView(offset int, availWidth int) (string, int) {
	if !m.canAcceptSuggestion() {
		return "", 0
	}
	var (
		suggestion = m.matchedSuggestions[m.currentSuggestionIndex]
		style      = m.CompletionStyle.Inline(true).Render
	)

	// If the suggestion is already rendered (as part of the input)
	if len(m.value) >= len(suggestion) {
		return "", 0
	}

	// Get possibly visible suggestion
	from := len(m.value) + offset
	suggestion = suggestion[from:]
	suggLen := uniseg.StringWidth(string(suggestion))

	// If no Width set or the visible suggestion fits
	if m.Width < 1 || suggLen <= availWidth {
		return style(string(suggestion)), suggLen
	}

	// No available width
	if availWidth < 1 {
		return "", 0
	}

	// Render visible
	// Doesn't take into account the lenght of the runes,
	// so it could be shorter than the available width
	suggestion = suggestion[:availWidth]
	return style(string(suggestion)), uniseg.StringWidth(string(suggestion))
}

// Blink is a command used to initialize cursor blinking.
func Blink() tea.Msg {
	return cursor.Blink()
}

// Paste is a command for pasting from the clipboard into the text input.
func Paste() tea.Msg {
	str, err := clipboard.ReadAll()
	if err != nil {
		return pasteErrMsg{err}
	}
	return pasteMsg(str)
}

func clamp(v, low, high int) int {
	if high < low {
		low, high = high, low
	}
	return min(high, max(low, v))
}

func min(a, b int) int {
	if a < b {
		return a
	}
	return b
}

func max(a, b int) int {
	if a > b {
		return a
	}
	return b
}

// Deprecated.

// Deprecated: use cursor.Mode.
type CursorMode int

const (
	// Deprecated: use cursor.CursorBlink.
	CursorBlink = CursorMode(cursor.CursorBlink)
	// Deprecated: use cursor.CursorStatic.
	CursorStatic = CursorMode(cursor.CursorStatic)
	// Deprecated: use cursor.CursorHide.
	CursorHide = CursorMode(cursor.CursorHide)
)

func (c CursorMode) String() string {
	return cursor.Mode(c).String()
}

// Deprecated: use cursor.Mode().
func (m Model) CursorMode() CursorMode {
	return CursorMode(m.Cursor.Mode())
}

// Deprecated: use cursor.SetMode().
func (m *Model) SetCursorMode(mode CursorMode) tea.Cmd {
	return m.Cursor.SetMode(cursor.Mode(mode))
}

<<<<<<< HEAD
// AvailableSuggestions returns the list of available suggestions.
func (m *Model) AvailableSuggestions() []string {
	suggestions := make([]string, len(m.suggestions))
	for i, s := range m.suggestions {
=======
func (m Model) completionView(offset int) string {
	var (
		value = m.value
		style = m.PlaceholderStyle.Inline(true).Render
	)

	if m.canAcceptSuggestion() {
		suggestion := m.matchedSuggestions[m.currentSuggestionIndex]
		if len(value) < len(suggestion) {
			return style(string(suggestion[len(value)+offset:]))
		}
	}
	return ""
}

func (m *Model) getSuggestions(sugs [][]rune) []string {
	suggestions := make([]string, len(sugs))
	for i, s := range sugs {
>>>>>>> 81d444a2
		suggestions[i] = string(s)
	}
	return suggestions
}

// AvailableSuggestions returns the list of available suggestions.
func (m *Model) AvailableSuggestions() []string {
	return m.getSuggestions(m.suggestions)
}

// MatchedSuggestions returns the list of matched suggestions.
func (m *Model) MatchedSuggestions() []string {
	return m.getSuggestions(m.matchedSuggestions)
}

// CurrentSuggestion returns the currently selected suggestion index.
func (m *Model) CurrentSuggestionIndex() int {
	return m.currentSuggestionIndex
}

// CurrentSuggestion returns the currently selected suggestion.
func (m *Model) CurrentSuggestion() string {
	if m.currentSuggestionIndex >= len(m.matchedSuggestions) {
		return ""
	}

	return string(m.matchedSuggestions[m.currentSuggestionIndex])
}

// canAcceptSuggestion returns whether there is an acceptable suggestion to
// autocomplete the current value.
func (m *Model) canAcceptSuggestion() bool {
	return len(m.matchedSuggestions) > 0
}

// updateSuggestions refreshes the list of matching suggestions.
func (m *Model) updateSuggestions() {
	if !m.ShowSuggestions {
		return
	}

	if len(m.value) <= 0 || len(m.suggestions) <= 0 {
		m.matchedSuggestions = [][]rune{}
		return
	}

	matches := [][]rune{}
	for _, s := range m.suggestions {
		suggestion := string(s)

		if strings.HasPrefix(strings.ToLower(suggestion), strings.ToLower(string(m.value))) {
			matches = append(matches, []rune(suggestion))
		}
	}
	if !reflect.DeepEqual(matches, m.matchedSuggestions) {
		m.currentSuggestionIndex = 0
	}

	m.matchedSuggestions = matches
}

// nextSuggestion selects the next suggestion.
func (m *Model) nextSuggestion() {
	m.currentSuggestionIndex = (m.currentSuggestionIndex + 1)
	if m.currentSuggestionIndex >= len(m.matchedSuggestions) {
		m.currentSuggestionIndex = 0
	}
}

// previousSuggestion selects the previous suggestion.
func (m *Model) previousSuggestion() {
	m.currentSuggestionIndex = (m.currentSuggestionIndex - 1)
	if m.currentSuggestionIndex < 0 {
		m.currentSuggestionIndex = len(m.matchedSuggestions) - 1
	}
}

func (m Model) validate(v []rune) error {
	if m.Validate != nil {
		return m.Validate(string(v))
	}
	return nil
}<|MERGE_RESOLUTION|>--- conflicted
+++ resolved
@@ -850,31 +850,9 @@
 	return m.Cursor.SetMode(cursor.Mode(mode))
 }
 
-<<<<<<< HEAD
-// AvailableSuggestions returns the list of available suggestions.
-func (m *Model) AvailableSuggestions() []string {
-	suggestions := make([]string, len(m.suggestions))
-	for i, s := range m.suggestions {
-=======
-func (m Model) completionView(offset int) string {
-	var (
-		value = m.value
-		style = m.PlaceholderStyle.Inline(true).Render
-	)
-
-	if m.canAcceptSuggestion() {
-		suggestion := m.matchedSuggestions[m.currentSuggestionIndex]
-		if len(value) < len(suggestion) {
-			return style(string(suggestion[len(value)+offset:]))
-		}
-	}
-	return ""
-}
-
 func (m *Model) getSuggestions(sugs [][]rune) []string {
 	suggestions := make([]string, len(sugs))
 	for i, s := range sugs {
->>>>>>> 81d444a2
 		suggestions[i] = string(s)
 	}
 	return suggestions

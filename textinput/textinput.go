package textinput

import (
	"context"
	"strings"
	"sync"
	"time"
	"unicode"

	"github.com/atotto/clipboard"
	tea "github.com/charmbracelet/bubbletea"
	"github.com/charmbracelet/lipgloss"
	rw "github.com/mattn/go-runewidth"
)

const defaultBlinkSpeed = time.Millisecond * 530

// Internal ID management for text inputs. Necessary for blink integrity when
// multiple text inputs are involved.
var (
	lastID int
	idMtx  sync.Mutex
)

// Return the next ID we should use on the Model.
func nextID() int {
	idMtx.Lock()
	defer idMtx.Unlock()
	lastID++
	return lastID
}

// initialBlinkMsg initializes cursor blinking.
type initialBlinkMsg struct{}

// blinkMsg signals that the cursor should blink. It contains metadata that
// allows us to tell if the blink message is the one we're expecting.
type blinkMsg struct {
	id  int
	tag int
}

// blinkCanceled is sent when a blink operation is canceled.
type blinkCanceled struct{}

// Internal messages for clipboard operations.
type pasteMsg string
type pasteErrMsg struct{ error }

// EchoMode sets the input behavior of the text input field.
type EchoMode int

const (
	// EchoNormal displays text as is. This is the default behavior.
	EchoNormal EchoMode = iota

	// EchoPassword displays the EchoCharacter mask instead of actual
	// characters.  This is commonly used for password fields.
	EchoPassword

	// EchoNone displays nothing as characters are entered. This is commonly
	// seen for password fields on the command line.
	EchoNone

	// EchoOnEdit.
)

// blinkCtx manages cursor blinking.
type blinkCtx struct {
	ctx    context.Context
	cancel context.CancelFunc
}

// CursorMode describes the behavior of the cursor.
type CursorMode int

// Available cursor modes.
const (
	CursorBlink CursorMode = iota
	CursorStatic
	CursorHide
)

// String returns a the cursor mode in a human-readable format. This method is
// provisional and for informational purposes only.
func (c CursorMode) String() string {
	return [...]string{
		"blink",
		"static",
		"hidden",
	}[c]
}

// ValidateFunc is a function that returns an error if the input is invalid.
type ValidateFunc func(string) error

// Model is the Bubble Tea model for this text input element.
type Model struct {
	Err error

	// General settings.
	Prompt        string
	Placeholder   string
	BlinkSpeed    time.Duration
	EchoMode      EchoMode
	EchoCharacter rune

	// Styles. These will be applied as inline styles.
	//
	// For an introduction to styling with Lip Gloss see:
	// https://github.com/charmbracelet/lipgloss
	PromptStyle      lipgloss.Style
	TextStyle        lipgloss.Style
	BackgroundStyle  lipgloss.Style
	PlaceholderStyle lipgloss.Style
	CursorStyle      lipgloss.Style

	// CharLimit is the maximum amount of characters this input element will
	// accept. If 0 or less, there's no limit.
	CharLimit int

	// Width is the maximum number of characters that can be displayed at once.
	// It essentially treats the text field like a horizontally scrolling
	// viewport. If 0 or less this setting is ignored.
	Width int

	// The ID of this Model as it relates to other textinput Models.
	id int

	// The ID of the blink message we're expecting to receive.
	blinkTag int

	// Underlying text value.
	value []rune

	// focus indicates whether user input focus should be on this input
	// component. When false, ignore keyboard input and hide the cursor.
	focus bool

	// Cursor blink state.
	blink bool

	// Cursor position.
	pos int

	// Used to emulate a viewport when width is set and the content is
	// overflowing.
	offset      int
	offsetRight int

	// Used to manage cursor blink
	blinkCtx *blinkCtx

	// cursorMode determines the behavior of the cursor
	cursorMode CursorMode

<<<<<<< HEAD
	shouldAutocomplete	bool
	autocomplete				string
=======
	// Validate is a function that checks whether or not the text within the
	// input is valid. If it is not valid, the `Err` field will be set to the
	// error returned by the function. If the function is not defined, all
	// input is considered valid.
	Validate ValidateFunc
>>>>>>> 7cc57869
}

// New creates a new model with default settings.
func New() Model {
	return Model{
		Prompt:           "> ",
		BlinkSpeed:       defaultBlinkSpeed,
		EchoCharacter:    '*',
		CharLimit:        0,
		PlaceholderStyle: lipgloss.NewStyle().Foreground(lipgloss.Color("240")),

		id:         nextID(),
		value:      nil,
		focus:      false,
		blink:      true,
		pos:        0,
		cursorMode: CursorBlink,

		blinkCtx: &blinkCtx{
			ctx: context.Background(),
		},
	}
}

// NewModel creates a new model with default settings.
//
// Deprecated. Use New instead.
var NewModel = New

// SetValue sets the value of the text input.
func (m *Model) SetValue(s string) {
	if m.Validate != nil {
		if err := m.Validate(s); err != nil {
			m.Err = err
			return
		}
	}

	m.Err = nil

	runes := []rune(s)
	if m.CharLimit > 0 && len(runes) > m.CharLimit {
		m.value = runes[:m.CharLimit]
	} else {
		m.value = runes
	}
	if (m.pos == 0 && len(m.value) == 0) || m.pos > len(m.value) {
		m.setCursor(len(m.value))
	}
	m.handleOverflow()
}

// Value returns the value of the text input.
func (m Model) Value() string {
	return string(m.value)
}

// Cursor returns the cursor position.
func (m Model) Cursor() int {
	return m.pos
}

// Blink returns whether or not to draw the cursor.
func (m Model) Blink() bool {
	return m.blink
}

// SetCursor moves the cursor to the given position. If the position is
// out of bounds the cursor will be moved to the start or end accordingly.
func (m *Model) SetCursor(pos int) {
	m.setCursor(pos)
}

// setCursor moves the cursor to the given position and returns whether or not
// the cursor blink should be reset. If the position is out of bounds the
// cursor will be moved to the start or end accordingly.
func (m *Model) setCursor(pos int) bool {
	m.pos = clamp(pos, 0, len(m.value))
	m.handleOverflow()

	// Show the cursor unless it's been explicitly hidden
	m.blink = m.cursorMode == CursorHide

	// Reset cursor blink if necessary
	return m.cursorMode == CursorBlink
}

// CursorStart moves the cursor to the start of the input field.
func (m *Model) CursorStart() {
	m.cursorStart()
}

// cursorStart moves the cursor to the start of the input field and returns
// whether or not the curosr blink should be reset.
func (m *Model) cursorStart() bool {
	return m.setCursor(0)
}

// CursorEnd moves the cursor to the end of the input field.
func (m *Model) CursorEnd() {
	m.cursorEnd()
}

// CursorMode returns the model's cursor mode. For available cursor modes, see
// type CursorMode.
func (m Model) CursorMode() CursorMode {
	return m.cursorMode
}

// SetCursorMode sets the model's cursor mode. This method returns a command.
//
// For available cursor modes, see type CursorMode.
func (m *Model) SetCursorMode(mode CursorMode) tea.Cmd {
	m.cursorMode = mode
	m.blink = m.cursorMode == CursorHide || !m.focus
	if mode == CursorBlink {
		return Blink
	}
	return nil
}

// cursorEnd moves the cursor to the end of the input field and returns whether
// the cursor should blink should reset.
func (m *Model) cursorEnd() bool {
	return m.setCursor(len(m.value))
}

// Focused returns the focus state on the model.
func (m Model) Focused() bool {
	return m.focus
}

// Focus sets the focus state on the model. When the model is in focus it can
// receive keyboard input and the cursor will be hidden.
func (m *Model) Focus() tea.Cmd {
	m.focus = true
	m.blink = m.cursorMode == CursorHide // show the cursor unless we've explicitly hidden it

	if m.cursorMode == CursorBlink && m.focus {
		return m.blinkCmd()
	}
	return nil
}

// Blur removes the focus state on the model.  When the model is blurred it can
// not receive keyboard input and the cursor will be hidden.
func (m *Model) Blur() {
	m.focus = false
	m.blink = true
}

// Reset sets the input to its default state with no input. Returns whether
// or not the cursor blink should reset.
func (m *Model) Reset() bool {
	m.value = nil
	return m.setCursor(0)
}

// handle a clipboard paste event, if supported. Returns whether or not the
// cursor blink should reset.
func (m *Model) handlePaste(v string) bool {
	paste := []rune(v)

	var availSpace int
	if m.CharLimit > 0 {
		availSpace = m.CharLimit - len(m.value)
	}

	// If the char limit's been reached cancel
	if m.CharLimit > 0 && availSpace <= 0 {
		return false
	}

	// If there's not enough space to paste the whole thing cut the pasted
	// runes down so they'll fit
	if m.CharLimit > 0 && availSpace < len(paste) {
		paste = paste[:len(paste)-availSpace]
	}

	// Stuff before and after the cursor
	head := m.value[:m.pos]
	tailSrc := m.value[m.pos:]
	tail := make([]rune, len(tailSrc))
	copy(tail, tailSrc)

	oldPos := m.pos

	// Insert pasted runes
	for _, r := range paste {
		head = append(head, r)
		m.pos++
		if m.CharLimit > 0 {
			availSpace--
			if availSpace <= 0 {
				break
			}
		}
	}

	// Put it all back together
	value := append(head, tail...)
	m.SetValue(string(value))

	if m.Err != nil {
		m.pos = oldPos
	}

	// Reset blink state if necessary and run overflow checks
	return m.setCursor(m.pos)
}

// If a max width is defined, perform some logic to treat the visible area
// as a horizontally scrolling viewport.
func (m *Model) handleOverflow() {
	if m.Width <= 0 || rw.StringWidth(string(m.value)) <= m.Width {
		m.offset = 0
		m.offsetRight = len(m.value)
		return
	}

	// Correct right offset if we've deleted characters
	m.offsetRight = min(m.offsetRight, len(m.value))

	if m.pos < m.offset {
		m.offset = m.pos

		w := 0
		i := 0
		runes := m.value[m.offset:]

		for i < len(runes) && w <= m.Width {
			w += rw.RuneWidth(runes[i])
			if w <= m.Width+1 {
				i++
			}
		}

		m.offsetRight = m.offset + i
	} else if m.pos >= m.offsetRight {
		m.offsetRight = m.pos

		w := 0
		runes := m.value[:m.offsetRight]
		i := len(runes) - 1

		for i > 0 && w < m.Width {
			w += rw.RuneWidth(runes[i])
			if w <= m.Width {
				i--
			}
		}

		m.offset = m.offsetRight - (len(runes) - 1 - i)
	}
}

// deleteBeforeCursor deletes all text before the cursor. Returns whether or
// not the cursor blink should be reset.
func (m *Model) deleteBeforeCursor() bool {
	m.value = m.value[m.pos:]
	m.offset = 0
	return m.setCursor(0)
}

// deleteAfterCursor deletes all text after the cursor. Returns whether or not
// the cursor blink should be reset. If input is masked delete everything after
// the cursor so as not to reveal word breaks in the masked input.
func (m *Model) deleteAfterCursor() bool {
	m.value = m.value[:m.pos]
	return m.setCursor(len(m.value))
}

// deleteWordLeft deletes the word left to the cursor. Returns whether or not
// the cursor blink should be reset.
func (m *Model) deleteWordLeft() bool {
	if m.pos == 0 || len(m.value) == 0 {
		return false
	}

	if m.EchoMode != EchoNormal {
		return m.deleteBeforeCursor()
	}

	// Linter note: it's critical that we acquire the initial cursor position
	// here prior to altering it via SetCursor() below. As such, moving this
	// call into the corresponding if clause does not apply here.
	oldPos := m.pos //nolint:ifshort

	blink := m.setCursor(m.pos - 1)
	for unicode.IsSpace(m.value[m.pos]) {
		if m.pos <= 0 {
			break
		}
		// ignore series of whitespace before cursor
		blink = m.setCursor(m.pos - 1)
	}

	for m.pos > 0 {
		if !unicode.IsSpace(m.value[m.pos]) {
			blink = m.setCursor(m.pos - 1)
		} else {
			if m.pos > 0 {
				// keep the previous space
				blink = m.setCursor(m.pos + 1)
			}
			break
		}
	}

	if oldPos > len(m.value) {
		m.value = m.value[:m.pos]
	} else {
		m.value = append(m.value[:m.pos], m.value[oldPos:]...)
	}

	return blink
}

// deleteWordRight deletes the word right to the cursor. Returns whether or not
// the cursor blink should be reset. If input is masked delete everything after
// the cursor so as not to reveal word breaks in the masked input.
func (m *Model) deleteWordRight() bool {
	if m.pos >= len(m.value) || len(m.value) == 0 {
		return false
	}

	if m.EchoMode != EchoNormal {
		return m.deleteAfterCursor()
	}

	oldPos := m.pos
	m.setCursor(m.pos + 1)
	for unicode.IsSpace(m.value[m.pos]) {
		// ignore series of whitespace after cursor
		m.setCursor(m.pos + 1)

		if m.pos >= len(m.value) {
			break
		}
	}

	for m.pos < len(m.value) {
		if !unicode.IsSpace(m.value[m.pos]) {
			m.setCursor(m.pos + 1)
		} else {
			break
		}
	}

	if m.pos > len(m.value) {
		m.value = m.value[:oldPos]
	} else {
		m.value = append(m.value[:oldPos], m.value[m.pos:]...)
	}

	return m.setCursor(oldPos)
}

// wordLeft moves the cursor one word to the left. Returns whether or not the
// cursor blink should be reset. If input is masked, move input to the start
// so as not to reveal word breaks in the masked input.
func (m *Model) wordLeft() bool {
	if m.pos == 0 || len(m.value) == 0 {
		return false
	}

	if m.EchoMode != EchoNormal {
		return m.cursorStart()
	}

	blink := false
	i := m.pos - 1
	for i >= 0 {
		if unicode.IsSpace(m.value[i]) {
			blink = m.setCursor(m.pos - 1)
			i--
		} else {
			break
		}
	}

	for i >= 0 {
		if !unicode.IsSpace(m.value[i]) {
			blink = m.setCursor(m.pos - 1)
			i--
		} else {
			break
		}
	}

	return blink
}

// wordRight moves the cursor one word to the right. Returns whether or not the
// cursor blink should be reset. If the input is masked, move input to the end
// so as not to reveal word breaks in the masked input.
func (m *Model) wordRight() bool {
	if m.pos >= len(m.value) || len(m.value) == 0 {
		return false
	}

	if m.EchoMode != EchoNormal {
		return m.cursorEnd()
	}

	blink := false
	i := m.pos
	for i < len(m.value) {
		if unicode.IsSpace(m.value[i]) {
			blink = m.setCursor(m.pos + 1)
			i++
		} else {
			break
		}
	}

	for i < len(m.value) {
		if !unicode.IsSpace(m.value[i]) {
			blink = m.setCursor(m.pos + 1)
			i++
		} else {
			break
		}
	}

	return blink
}

func (m Model) echoTransform(v string) string {
	switch m.EchoMode {
	case EchoPassword:
		return strings.Repeat(string(m.EchoCharacter), rw.StringWidth(v))
	case EchoNone:
		return ""

	default:
		return v
	}
}

// Update is the Bubble Tea update loop.
func (m Model) Update(msg tea.Msg) (Model, tea.Cmd) {
	if !m.focus {
		m.blink = true
		return m, nil
	}

	var resetBlink bool

	switch msg := msg.(type) {
	case tea.KeyMsg:
		switch msg.Type {
		case tea.KeyBackspace: // delete character before cursor
			m.Err = nil

			if msg.Alt {
				resetBlink = m.deleteWordLeft()
			} else {
				if len(m.value) > 0 {
					m.value = append(m.value[:max(0, m.pos-1)], m.value[m.pos:]...)
					if m.pos > 0 {
						resetBlink = m.setCursor(m.pos - 1)
					}
				}
			}
		case tea.KeyLeft, tea.KeyCtrlB:
			if msg.Alt { // alt+left arrow, back one word
				resetBlink = m.wordLeft()
				break
			}
			if m.pos > 0 { // left arrow, ^F, back one character
				resetBlink = m.setCursor(m.pos - 1)
			}
			m.shouldAutocomplete = false
		case tea.KeyRight, tea.KeyCtrlF:
			if msg.Alt { // alt+right arrow, forward one word
				resetBlink = m.wordRight()
				break
			}
			if m.shouldAutocomplete {
				m.value = []rune(m.autocomplete)
				m.cursorEnd()
			} else {
				if m.pos < len(m.value) { // right arrow, ^F, forward one character
					resetBlink = m.setCursor(m.pos + 1)
				}
			}
		case tea.KeyCtrlW: // ^W, delete word left of cursor
			resetBlink = m.deleteWordLeft()
		case tea.KeyHome, tea.KeyCtrlA: // ^A, go to beginning
			resetBlink = m.cursorStart()
		case tea.KeyDelete, tea.KeyCtrlD: // ^D, delete char under cursor
			if len(m.value) > 0 && m.pos < len(m.value) {
				m.value = append(m.value[:m.pos], m.value[m.pos+1:]...)
			}
		case tea.KeyCtrlE, tea.KeyEnd: // ^E, go to end
			resetBlink = m.cursorEnd()
		case tea.KeyCtrlK: // ^K, kill text after cursor
			resetBlink = m.deleteAfterCursor()
		case tea.KeyCtrlU: // ^U, kill text before cursor
			resetBlink = m.deleteBeforeCursor()
		case tea.KeyCtrlV: // ^V paste
			return m, Paste
		case tea.KeyRunes, tea.KeySpace: // input regular characters
			if msg.Alt && len(msg.Runes) == 1 {
				if msg.Runes[0] == 'd' { // alt+d, delete word right of cursor
					resetBlink = m.deleteWordRight()
					break
				}
				if msg.Runes[0] == 'b' { // alt+b, back one word
					resetBlink = m.wordLeft()
					break
				}
				if msg.Runes[0] == 'f' { // alt+f, forward one word
					resetBlink = m.wordRight()
					break
				}
			}

			// Input a regular character
			if m.CharLimit <= 0 || len(m.value) < m.CharLimit {
				runes := msg.Runes

				value := make([]rune, len(m.value))
				copy(value, m.value)
				value = append(value[:m.pos], append(runes, value[m.pos:]...)...)
				m.SetValue(string(value))
				if m.Err == nil {
					resetBlink = m.setCursor(m.pos + len(runes))
				}
			}

			//Check if can be autocompleted
			m.checkIfCanBeAutocompleted()
		}

	case initialBlinkMsg:
		// We accept all initialBlinkMsgs genrated by the Blink command.

		if m.cursorMode != CursorBlink || !m.focus {
			return m, nil
		}

		cmd := m.blinkCmd()
		return m, cmd

	case blinkMsg:
		// We're choosy about whether to accept blinkMsgs so that our cursor
		// only exactly when it should.

		// Is this model blinkable?
		if m.cursorMode != CursorBlink || !m.focus {
			return m, nil
		}

		// Were we expecting this blink message?
		if msg.id != m.id || msg.tag != m.blinkTag {
			return m, nil
		}

		var cmd tea.Cmd
		if m.cursorMode == CursorBlink {
			m.blink = !m.blink
			cmd = m.blinkCmd()
		}
		return m, cmd

	case blinkCanceled: // no-op
		return m, nil

	case pasteMsg:
		resetBlink = m.handlePaste(string(msg))

	case pasteErrMsg:
		m.Err = msg
	}

	var cmd tea.Cmd
	if resetBlink {
		cmd = m.blinkCmd()
	}

	m.handleOverflow()
	return m, cmd
}

// View renders the textinput in its current state.
func (m Model) View() string {
	// Placeholder text
	if len(m.value) == 0 && m.Placeholder != "" {
		return m.placeholderView()
	}

	styleText := m.TextStyle.Inline(true).Render

	value := m.value[m.offset:m.offsetRight]
	pos := max(0, m.pos-m.offset)
	v := styleText(m.echoTransform(string(value[:pos])))

	if pos < len(value) {
		v += m.cursorView(m.echoTransform(string(value[pos]))) // cursor and text under it
		v += styleText(m.echoTransform(string(value[pos+1:]))) // text after cursor
	} else {
		if m.shouldAutocomplete {
			v += m.cursorView(m.autocompleteCursor())
		} else {
			v += m.cursorView(" ")
		}
	}

	// If a max width and background color were set fill the empty spaces with
	// the background color.
	valWidth := rw.StringWidth(string(value))
	if m.Width > 0 && valWidth <= m.Width {
		padding := max(0, m.Width-valWidth)
		if valWidth+padding <= m.Width && pos < len(value) {
			padding++
		}
		v += styleText(strings.Repeat(" ", padding))
	}

	return m.PromptStyle.Render(m.Prompt) + v + m.autocompleteView()
}

// placeholderView returns the prompt and placeholder view, if any.
func (m Model) placeholderView() string {
	var (
		v     string
		p     = m.Placeholder
		style = m.PlaceholderStyle.Inline(true).Render
	)

	// Cursor
	if m.blink {
		v += m.cursorView(style(p[:1]))
	} else {
		v += m.cursorView(p[:1])
	}

	// The rest of the placeholder text
	v += style(p[1:])

	return m.PromptStyle.Render(m.Prompt) + v
}

// cursorView styles the cursor.
func (m Model) cursorView(v string) string {
	if m.blink {
		return m.TextStyle.Render(v)
	}
	return m.CursorStyle.Inline(true).Reverse(true).Render(v)
}

// blinkCmd is an internal command used to manage cursor blinking.
func (m *Model) blinkCmd() tea.Cmd {
	if m.cursorMode != CursorBlink {
		return nil
	}

	if m.blinkCtx != nil && m.blinkCtx.cancel != nil {
		m.blinkCtx.cancel()
	}

	ctx, cancel := context.WithTimeout(m.blinkCtx.ctx, m.BlinkSpeed)
	m.blinkCtx.cancel = cancel

	m.blinkTag++

	return func() tea.Msg {
		defer cancel()
		<-ctx.Done()
		if ctx.Err() == context.DeadlineExceeded {
			return blinkMsg{id: m.id, tag: m.blinkTag}
		}
		return blinkCanceled{}
	}
}

// Blink is a command used to initialize cursor blinking.
func Blink() tea.Msg {
	return initialBlinkMsg{}
}

// Paste is a command for pasting from the clipboard into the text input.
func Paste() tea.Msg {
	str, err := clipboard.ReadAll()
	if err != nil {
		return pasteErrMsg{err}
	}
	return pasteMsg(str)
}

func clamp(v, low, high int) int {
	if high < low {
		low, high = high, low
	}
	return min(high, max(low, v))
}

func min(a, b int) int {
	if a < b {
		return a
	}
	return b
}

func max(a, b int) int {
	if a > b {
		return a
	}
	return b
}

func (m *Model) SetAutoComplete(str string) {
	m.autocomplete = str
	m.checkIfCanBeAutocompleted()
}

func (m Model) autocompleteView() string {
	var (
		view  string
		a     = m.autocomplete
		style = m.PlaceholderStyle.Inline(true).Render
	)

	if (m.shouldAutocomplete && len(m.value) + 1 < len(m.autocomplete)) {
		return style(a[len(m.value) + 1:])
	}
	return view
}

func (m *Model) autocompleteCursor() string {
	if len(m.value) < len(m.autocomplete) {
		return string(m.autocomplete[len(m.value)])
	} else {
		return " "
	}
}

func (m *Model) checkIfCanBeAutocompleted() {
	lowerValue := strings.ToLower(string(m.value))
	lowerAutocomplete := strings.ToLower(m.autocomplete)
	if strings.HasPrefix(lowerAutocomplete, lowerValue) {
		m.shouldAutocomplete = true
	} else {
		m.shouldAutocomplete = false
	}
}<|MERGE_RESOLUTION|>--- conflicted
+++ resolved
@@ -154,16 +154,14 @@
 	// cursorMode determines the behavior of the cursor
 	cursorMode CursorMode
 
-<<<<<<< HEAD
 	shouldAutocomplete	bool
 	autocomplete				string
-=======
+
 	// Validate is a function that checks whether or not the text within the
 	// input is valid. If it is not valid, the `Err` field will be set to the
 	// error returned by the function. If the function is not defined, all
 	// input is considered valid.
 	Validate ValidateFunc
->>>>>>> 7cc57869
 }
 
 // New creates a new model with default settings.

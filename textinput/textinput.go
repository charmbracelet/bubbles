// Package textinput provides a text input component for Bubble Tea
// applications.
package textinput

import (
	"reflect"
	"strings"
	"unicode"

	"github.com/atotto/clipboard"
	"github.com/charmbracelet/bubbles/v2/cursor"
	"github.com/charmbracelet/bubbles/v2/internal/runeutil"
	"github.com/charmbracelet/bubbles/v2/key"
	tea "github.com/charmbracelet/bubbletea/v2"
	"github.com/charmbracelet/lipgloss/v2"
	rw "github.com/mattn/go-runewidth"
	"github.com/rivo/uniseg"
)

// Internal messages for clipboard operations.
type (
	pasteMsg    string
	pasteErrMsg struct{ error }
)

// EchoMode sets the input behavior of the text input field.
type EchoMode int

const (
	// EchoNormal displays text as is. This is the default behavior.
	EchoNormal EchoMode = iota

	// EchoPassword displays the EchoCharacter mask instead of actual
	// characters. This is commonly used for password fields.
	EchoPassword

	// EchoNone displays nothing as characters are entered. This is commonly
	// seen for password fields on the command line.
	EchoNone
)

// ValidateFunc is a function that returns an error if the input is invalid.
type ValidateFunc func(string) error

// KeyMap is the key bindings for different actions within the textinput.
type KeyMap struct {
	CharacterForward        key.Binding
	CharacterBackward       key.Binding
	WordForward             key.Binding
	WordBackward            key.Binding
	DeleteWordBackward      key.Binding
	DeleteWordForward       key.Binding
	DeleteAfterCursor       key.Binding
	DeleteBeforeCursor      key.Binding
	DeleteCharacterBackward key.Binding
	DeleteCharacterForward  key.Binding
	LineStart               key.Binding
	LineEnd                 key.Binding
	Paste                   key.Binding
	AcceptSuggestion        key.Binding
	NextSuggestion          key.Binding
	PrevSuggestion          key.Binding
}

// DefaultKeyMap is the default set of key bindings for navigating and acting
// upon the textinput.
func DefaultKeyMap() KeyMap {
	return KeyMap{
		CharacterForward:        key.NewBinding(key.WithKeys("right", "ctrl+f")),
		CharacterBackward:       key.NewBinding(key.WithKeys("left", "ctrl+b")),
		WordForward:             key.NewBinding(key.WithKeys("alt+right", "ctrl+right", "alt+f")),
		WordBackward:            key.NewBinding(key.WithKeys("alt+left", "ctrl+left", "alt+b")),
		DeleteWordBackward:      key.NewBinding(key.WithKeys("alt+backspace", "ctrl+w")),
		DeleteWordForward:       key.NewBinding(key.WithKeys("alt+delete", "alt+d")),
		DeleteAfterCursor:       key.NewBinding(key.WithKeys("ctrl+k")),
		DeleteBeforeCursor:      key.NewBinding(key.WithKeys("ctrl+u")),
		DeleteCharacterBackward: key.NewBinding(key.WithKeys("backspace", "ctrl+h")),
		DeleteCharacterForward:  key.NewBinding(key.WithKeys("delete", "ctrl+d")),
		LineStart:               key.NewBinding(key.WithKeys("home", "ctrl+a")),
		LineEnd:                 key.NewBinding(key.WithKeys("end", "ctrl+e")),
		Paste:                   key.NewBinding(key.WithKeys("ctrl+v")),
		AcceptSuggestion:        key.NewBinding(key.WithKeys("tab")),
		NextSuggestion:          key.NewBinding(key.WithKeys("down", "ctrl+n")),
		PrevSuggestion:          key.NewBinding(key.WithKeys("up", "ctrl+p")),
	}
}

// Model is the Bubble Tea model for this text input element.
type Model struct {
	Err error

	// General settings.
	Prompt        string
	Placeholder   string
	EchoMode      EchoMode
	EchoCharacter rune

	// VirtualCursor determines whether or not to use the virtual cursor. If
	// set to false, use [Model.Cursor] to return a real cursor for rendering.
	VirtualCursor bool
	virtualCursor cursor.Model

	// Styling. FocusedStyle and BlurredStyle are used to style the textarea in
	// focused and blurred states.
	Styles Styles

	// CharLimit is the maximum amount of characters this input element will
	// accept. If 0 or less, there's no limit.
	CharLimit int

	// Width is the maximum number of characters that can be displayed at once.
	// It essentially treats the text field like a horizontally scrolling
	// viewport. If 0 or less this setting is ignored.
	width int

	// KeyMap encodes the keybindings recognized by the widget.
	KeyMap KeyMap

	// Underlying text value.
	value []rune

	// focus indicates whether user input focus should be on this input
	// component. When false, ignore keyboard input and hide the cursor.
	focus bool

	// Cursor position.
	pos int

	// Used to emulate a viewport when width is set and the content is
	// overflowing.
	offset      int
	offsetRight int

	// Validate is a function that checks whether or not the text within the
	// input is valid. If it is not valid, the `Err` field will be set to the
	// error returned by the function. If the function is not defined, all
	// input is considered valid.
	Validate ValidateFunc

	// rune sanitizer for input.
	rsan runeutil.Sanitizer

	// Should the input suggest to complete
	ShowSuggestions bool

	// suggestions is a list of suggestions that may be used to complete the
	// input.
	suggestions            [][]rune
	matchedSuggestions     [][]rune
	currentSuggestionIndex int
}

// New creates a new model with default settings.
func New() Model {
	return Model{
		Prompt:          "> ",
		EchoCharacter:   '*',
		CharLimit:       0,
		Styles:          DefaultDarkStyles(),
		ShowSuggestions: false,
		virtualCursor:   cursor.New(),
		KeyMap:          DefaultKeyMap(),
		suggestions:     [][]rune{},
		value:           nil,
		focus:           false,
		pos:             0,
	}
}

// SetWidth sets the width of the text input.
func (m Model) Width() int {
	return m.width
}

// SetWidth sets the width of the text input.
func (m *Model) SetWidth(w int) {
	m.width = w
}

// SetValue sets the value of the text input.
func (m *Model) SetValue(s string) {
	// Clean up any special characters in the input provided by the
	// caller. This avoids bugs due to e.g. tab characters and whatnot.
	runes := m.san().Sanitize([]rune(s))
	err := m.validate(runes)
	m.setValueInternal(runes, err)
}

func (m *Model) setValueInternal(runes []rune, err error) {
	m.Err = err

	empty := len(m.value) == 0

	if m.CharLimit > 0 && len(runes) > m.CharLimit {
		m.value = runes[:m.CharLimit]
	} else {
		m.value = runes
	}
	if (m.pos == 0 && empty) || m.pos > len(m.value) {
		m.SetCursor(len(m.value))
	}
	m.handleOverflow()
}

// Value returns the value of the text input.
func (m Model) Value() string {
	return string(m.value)
}

// Position returns the cursor position.
func (m Model) Position() int {
	return m.pos
}

// SetCursor moves the cursor to the given position. If the position is
// out of bounds the cursor will be moved to the start or end accordingly.
func (m *Model) SetCursor(pos int) {
	m.pos = clamp(pos, 0, len(m.value))
	m.handleOverflow()
}

// CursorStart moves the cursor to the start of the input field.
func (m *Model) CursorStart() {
	m.SetCursor(0)
}

// CursorEnd moves the cursor to the end of the input field.
func (m *Model) CursorEnd() {
	m.SetCursor(len(m.value))
}

// Focused returns the focus state on the model.
func (m Model) Focused() bool {
	return m.focus
}

// Focus sets the focus state on the model. When the model is in focus it can
// receive keyboard input and the cursor will be shown.
func (m *Model) Focus() tea.Cmd {
	m.focus = true
	return m.virtualCursor.Focus()
}

// Blur removes the focus state on the model.  When the model is blurred it can
// not receive keyboard input and the cursor will be hidden.
func (m *Model) Blur() {
	m.focus = false
	m.virtualCursor.Blur()
}

// Reset sets the input to its default state with no input.
func (m *Model) Reset() {
	m.value = nil
	m.SetCursor(0)
}

// SetSuggestions sets the suggestions for the input.
func (m *Model) SetSuggestions(suggestions []string) {
	m.suggestions = make([][]rune, len(suggestions))
	for i, s := range suggestions {
		m.suggestions[i] = []rune(s)
	}

	m.updateSuggestions()
}

// rsan initializes or retrieves the rune sanitizer.
func (m *Model) san() runeutil.Sanitizer {
	if m.rsan == nil {
		// Textinput has all its input on a single line so collapse
		// newlines/tabs to single spaces.
		m.rsan = runeutil.NewSanitizer(
			runeutil.ReplaceTabs(" "), runeutil.ReplaceNewlines(" "))
	}
	return m.rsan
}

func (m *Model) insertRunesFromUserInput(v []rune) {
	// Clean up any special characters in the input provided by the
	// clipboard. This avoids bugs due to e.g. tab characters and
	// whatnot.
	paste := m.san().Sanitize(v)

	var availSpace int
	if m.CharLimit > 0 {
		availSpace = m.CharLimit - len(m.value)

		// If the char limit's been reached, cancel.
		if availSpace <= 0 {
			return
		}

		// If there's not enough space to paste the whole thing cut the pasted
		// runes down so they'll fit.
		if availSpace < len(paste) {
			paste = paste[:availSpace]
		}
	}

	// Stuff before and after the cursor
	head := m.value[:m.pos]
	tailSrc := m.value[m.pos:]
	tail := make([]rune, len(tailSrc))
	copy(tail, tailSrc)

	// Insert pasted runes
	for _, r := range paste {
		head = append(head, r)
		m.pos++
		if m.CharLimit > 0 {
			availSpace--
			if availSpace <= 0 {
				break
			}
		}
	}

	// Put it all back together
	value := append(head, tail...)
	inputErr := m.validate(value)
	m.setValueInternal(value, inputErr)
}

// If a max width is defined, perform some logic to treat the visible area
// as a horizontally scrolling viewport.
func (m *Model) handleOverflow() {
	if m.Width() <= 0 || uniseg.StringWidth(string(m.value)) <= m.Width() {
		m.offset = 0
		m.offsetRight = len(m.value)
		return
	}

	// Correct right offset if we've deleted characters
	m.offsetRight = min(m.offsetRight, len(m.value))

	if m.pos < m.offset {
		m.offset = m.pos

		w := 0
		i := 0
		runes := m.value[m.offset:]

		for i < len(runes) && w <= m.Width() {
			w += rw.RuneWidth(runes[i])
			if w <= m.Width()+1 {
				i++
			}
		}

		m.offsetRight = m.offset + i
	} else if m.pos >= m.offsetRight {
		m.offsetRight = m.pos

		w := 0
		runes := m.value[:m.offsetRight]
		i := len(runes) - 1

		for i > 0 && w < m.Width() {
			w += rw.RuneWidth(runes[i])
			if w <= m.Width() {
				i--
			}
		}

		m.offset = m.offsetRight - (len(runes) - 1 - i)
	}
}

// deleteBeforeCursor deletes all text before the cursor.
func (m *Model) deleteBeforeCursor() {
	m.value = m.value[m.pos:]
	m.Err = m.validate(m.value)
	m.offset = 0
	m.SetCursor(0)
}

// deleteAfterCursor deletes all text after the cursor. If input is masked
// delete everything after the cursor so as not to reveal word breaks in the
// masked input.
func (m *Model) deleteAfterCursor() {
	m.value = m.value[:m.pos]
	m.Err = m.validate(m.value)
	m.SetCursor(len(m.value))
}

// deleteWordBackward deletes the word left to the cursor.
func (m *Model) deleteWordBackward() {
	if m.pos == 0 || len(m.value) == 0 {
		return
	}

	if m.EchoMode != EchoNormal {
		m.deleteBeforeCursor()
		return
	}

	// Linter note: it's critical that we acquire the initial cursor position
	// here prior to altering it via SetCursor() below. As such, moving this
	// call into the corresponding if clause does not apply here.
	oldPos := m.pos //nolint:ifshort

	m.SetCursor(m.pos - 1)
	for unicode.IsSpace(m.value[m.pos]) {
		if m.pos <= 0 {
			break
		}
		// ignore series of whitespace before cursor
		m.SetCursor(m.pos - 1)
	}

	for m.pos > 0 {
		if !unicode.IsSpace(m.value[m.pos]) {
			m.SetCursor(m.pos - 1)
		} else {
			if m.pos > 0 {
				// keep the previous space
				m.SetCursor(m.pos + 1)
			}
			break
		}
	}

	if oldPos > len(m.value) {
		m.value = m.value[:m.pos]
	} else {
		m.value = append(m.value[:m.pos], m.value[oldPos:]...)
	}
	m.Err = m.validate(m.value)
}

// deleteWordForward deletes the word right to the cursor. If input is masked
// delete everything after the cursor so as not to reveal word breaks in the
// masked input.
func (m *Model) deleteWordForward() {
	if m.pos >= len(m.value) || len(m.value) == 0 {
		return
	}

	if m.EchoMode != EchoNormal {
		m.deleteAfterCursor()
		return
	}

	oldPos := m.pos
	m.SetCursor(m.pos + 1)
	for unicode.IsSpace(m.value[m.pos]) {
		// ignore series of whitespace after cursor
		m.SetCursor(m.pos + 1)

		if m.pos >= len(m.value) {
			break
		}
	}

	for m.pos < len(m.value) {
		if !unicode.IsSpace(m.value[m.pos]) {
			m.SetCursor(m.pos + 1)
		} else {
			break
		}
	}

	if m.pos > len(m.value) {
		m.value = m.value[:oldPos]
	} else {
		m.value = append(m.value[:oldPos], m.value[m.pos:]...)
	}
	m.Err = m.validate(m.value)

	m.SetCursor(oldPos)
}

// wordBackward moves the cursor one word to the left. If input is masked, move
// input to the start so as not to reveal word breaks in the masked input.
func (m *Model) wordBackward() {
	if m.pos == 0 || len(m.value) == 0 {
		return
	}

	if m.EchoMode != EchoNormal {
		m.CursorStart()
		return
	}

	i := m.pos - 1
	for i >= 0 {
		if unicode.IsSpace(m.value[i]) {
			m.SetCursor(m.pos - 1)
			i--
		} else {
			break
		}
	}

	for i >= 0 {
		if !unicode.IsSpace(m.value[i]) {
			m.SetCursor(m.pos - 1)
			i--
		} else {
			break
		}
	}
}

// wordForward moves the cursor one word to the right. If the input is masked,
// move input to the end so as not to reveal word breaks in the masked input.
func (m *Model) wordForward() {
	if m.pos >= len(m.value) || len(m.value) == 0 {
		return
	}

	if m.EchoMode != EchoNormal {
		m.CursorEnd()
		return
	}

	i := m.pos
	for i < len(m.value) {
		if unicode.IsSpace(m.value[i]) {
			m.SetCursor(m.pos + 1)
			i++
		} else {
			break
		}
	}

	for i < len(m.value) {
		if !unicode.IsSpace(m.value[i]) {
			m.SetCursor(m.pos + 1)
			i++
		} else {
			break
		}
	}
}

func (m Model) echoTransform(v string) string {
	switch m.EchoMode {
	case EchoPassword:
		return strings.Repeat(string(m.EchoCharacter), uniseg.StringWidth(v))
	case EchoNone:
		return ""
	case EchoNormal:
		return v
	default:
		return v
	}
}

// Update is the Bubble Tea update loop.
func (m Model) Update(msg tea.Msg) (Model, tea.Cmd) {
	m.updateVirtualCursorStyle()
	if !m.focus {
		return m, nil
	}

	// Need to check for completion before, because key is configurable and might be double assigned
	keyMsg, ok := msg.(tea.KeyPressMsg)
	if ok && key.Matches(keyMsg, m.KeyMap.AcceptSuggestion) {
		if m.canAcceptSuggestion() {
			m.value = append(m.value, m.matchedSuggestions[m.currentSuggestionIndex][len(m.value):]...)
			m.CursorEnd()
		}
	}

	// Let's remember where the position of the cursor currently is so that if
	// the cursor position changes, we can reset the blink.
	oldPos := m.pos

	switch msg := msg.(type) {
	case tea.KeyPressMsg:
		switch {
		case key.Matches(msg, m.KeyMap.DeleteWordBackward):
			m.deleteWordBackward()
		case key.Matches(msg, m.KeyMap.DeleteCharacterBackward):
			m.Err = nil
			if len(m.value) > 0 {
				m.value = append(m.value[:max(0, m.pos-1)], m.value[m.pos:]...)
				m.Err = m.validate(m.value)
				if m.pos > 0 {
					m.SetCursor(m.pos - 1)
				}
			}
		case key.Matches(msg, m.KeyMap.WordBackward):
			m.wordBackward()
		case key.Matches(msg, m.KeyMap.CharacterBackward):
			if m.pos > 0 {
				m.SetCursor(m.pos - 1)
			}
		case key.Matches(msg, m.KeyMap.WordForward):
			m.wordForward()
		case key.Matches(msg, m.KeyMap.CharacterForward):
			if m.pos < len(m.value) {
				m.SetCursor(m.pos + 1)
			}
		case key.Matches(msg, m.KeyMap.LineStart):
			m.CursorStart()
		case key.Matches(msg, m.KeyMap.DeleteCharacterForward):
			if len(m.value) > 0 && m.pos < len(m.value) {
				m.value = append(m.value[:m.pos], m.value[m.pos+1:]...)
				m.Err = m.validate(m.value)
			}
		case key.Matches(msg, m.KeyMap.LineEnd):
			m.CursorEnd()
		case key.Matches(msg, m.KeyMap.DeleteAfterCursor):
			m.deleteAfterCursor()
		case key.Matches(msg, m.KeyMap.DeleteBeforeCursor):
			m.deleteBeforeCursor()
		case key.Matches(msg, m.KeyMap.Paste):
			return m, Paste
		case key.Matches(msg, m.KeyMap.DeleteWordForward):
			m.deleteWordForward()
		case key.Matches(msg, m.KeyMap.NextSuggestion):
			m.nextSuggestion()
		case key.Matches(msg, m.KeyMap.PrevSuggestion):
			m.previousSuggestion()
		default:
			// Input one or more regular characters.
			m.insertRunesFromUserInput([]rune(msg.Text))
		}

		// Check again if can be completed
		// because value might be something that does not match the completion prefix
		m.updateSuggestions()

	case tea.PasteMsg:
		m.insertRunesFromUserInput([]rune(msg))

	case pasteMsg:
		m.insertRunesFromUserInput([]rune(msg))

	case pasteErrMsg:
		m.Err = msg
	}

	var cmds []tea.Cmd
	var cmd tea.Cmd

	m.virtualCursor, cmd = m.virtualCursor.Update(msg)
	cmds = append(cmds, cmd)

	if oldPos != m.pos && m.virtualCursor.Mode() == cursor.CursorBlink {
		m.virtualCursor.Blink = false
		cmds = append(cmds, m.virtualCursor.BlinkCmd())
	}

	m.handleOverflow()
	return m, tea.Batch(cmds...)
}

// View renders the textinput in its current state.
func (m Model) View() string {
	// Placeholder text
	if len(m.value) == 0 && m.Placeholder != "" {
		return m.placeholderView()
	}

	styles := m.activeStyle()

	styleText := styles.Text.Inline(true).Render

	value := m.value[m.offset:m.offsetRight]
	pos := max(0, m.pos-m.offset)
	v := styleText(m.echoTransform(string(value[:pos])))

	if pos < len(value) { //nolint:nestif
		char := m.echoTransform(string(value[pos]))
		m.virtualCursor.SetChar(char)
		v += m.virtualCursor.View()                            // cursor and text under it
		v += styleText(m.echoTransform(string(value[pos+1:]))) // text after cursor
		v += m.completionView(0)                               // suggested completion
	} else {
		if m.focus && m.canAcceptSuggestion() {
			suggestion := m.matchedSuggestions[m.currentSuggestionIndex]
			if len(value) < len(suggestion) {
				m.virtualCursor.TextStyle = styles.Suggestion
				m.virtualCursor.SetChar(m.echoTransform(string(suggestion[pos])))
				v += m.virtualCursor.View()
				v += m.completionView(1)
			} else {
				m.virtualCursor.SetChar(" ")
				v += m.virtualCursor.View()
			}
		} else {
			m.virtualCursor.SetChar(" ")
			v += m.virtualCursor.View()
		}
	}

	// If a max width and background color were set fill the empty spaces with
	// the background color.
	valWidth := uniseg.StringWidth(string(value))
	if m.Width() > 0 && valWidth <= m.Width() {
		padding := max(0, m.Width()-valWidth)
		if valWidth+padding <= m.Width() && pos < len(value) {
			padding++
		}
		v += styleText(strings.Repeat(" ", padding))
	}

	return m.promptView() + v
}

func (m Model) promptView() string {
	return m.activeStyle().Prompt.Render(m.Prompt)
}

// placeholderView returns the prompt and placeholder view, if any.
func (m Model) placeholderView() string {
	var (
		v      string
		styles = m.activeStyle()
		render = styles.Placeholder.Render
	)

	p := make([]rune, m.Width()+1)
	copy(p, []rune(m.Placeholder))

	m.virtualCursor.TextStyle = styles.Placeholder
	m.virtualCursor.SetChar(string(p[:1]))
	v += m.virtualCursor.View()

	// If the entire placeholder is already set and no padding is needed, finish
	if m.Width() < 1 && len(p) <= 1 {
		return styles.Prompt.Render(m.Prompt) + v
	}

	// If Width is set then size placeholder accordingly
	if m.Width() > 0 {
		// available width is width - len + cursor offset of 1
		minWidth := lipgloss.Width(m.Placeholder)
		availWidth := m.Width() - minWidth + 1

		// if width < len, 'subtract'(add) number to len and dont add padding
		if availWidth < 0 {
			minWidth += availWidth
			availWidth = 0
		}
		// append placeholder[len] - cursor, append padding
		v += render(string(p[1:minWidth]))
		v += render(strings.Repeat(" ", availWidth))
	} else {
		// if there is no width, the placeholder can be any length
		v += render(string(p[1:]))
	}

	return styles.Prompt.Render(m.Prompt) + v
}

// Blink is a command used to initialize cursor blinking.
func Blink() tea.Msg {
	return cursor.Blink()
}

// Paste is a command for pasting from the clipboard into the text input.
func Paste() tea.Msg {
	str, err := clipboard.ReadAll()
	if err != nil {
		return pasteErrMsg{err}
	}
	return pasteMsg(str)
}

func clamp(v, low, high int) int {
	if high < low {
		low, high = high, low
	}
	return min(high, max(low, v))
}

<<<<<<< HEAD
=======
// Deprecated.

// Deprecated: use [cursor.Mode].
//
//nolint:revive
type CursorMode int

//nolint:revive
const (
	// Deprecated: use [cursor.CursorBlink].
	CursorBlink = CursorMode(cursor.CursorBlink)
	// Deprecated: use [cursor.CursorStatic].
	CursorStatic = CursorMode(cursor.CursorStatic)
	// Deprecated: use [cursor.CursorHide].
	CursorHide = CursorMode(cursor.CursorHide)
)

func (c CursorMode) String() string {
	return cursor.Mode(c).String()
}

// Deprecated: use [cursor.Mode].
//
//nolint:revive
func (m Model) CursorMode() CursorMode {
	return CursorMode(m.Cursor.Mode())
}

// Deprecated: use cursor.SetMode().
//
//nolint:revive
func (m *Model) SetCursorMode(mode CursorMode) tea.Cmd {
	return m.Cursor.SetMode(cursor.Mode(mode))
}

>>>>>>> bd2a5b0c
func (m Model) completionView(offset int) string {
	if !m.canAcceptSuggestion() {
		return ""
	}
	value := m.value
	suggestion := m.matchedSuggestions[m.currentSuggestionIndex]
	if len(value) < len(suggestion) {
		return m.activeStyle().Suggestion.Inline(true).
			Render(string(suggestion[len(value)+offset:]))
	}
	return ""
}

func (m *Model) getSuggestions(sugs [][]rune) []string {
	suggestions := make([]string, len(sugs))
	for i, s := range sugs {
		suggestions[i] = string(s)
	}
	return suggestions
}

// AvailableSuggestions returns the list of available suggestions.
func (m *Model) AvailableSuggestions() []string {
	return m.getSuggestions(m.suggestions)
}

// MatchedSuggestions returns the list of matched suggestions.
func (m *Model) MatchedSuggestions() []string {
	return m.getSuggestions(m.matchedSuggestions)
}

// CurrentSuggestionIndex returns the currently selected suggestion index.
func (m *Model) CurrentSuggestionIndex() int {
	return m.currentSuggestionIndex
}

// CurrentSuggestion returns the currently selected suggestion.
func (m *Model) CurrentSuggestion() string {
	if m.currentSuggestionIndex >= len(m.matchedSuggestions) {
		return ""
	}

	return string(m.matchedSuggestions[m.currentSuggestionIndex])
}

// canAcceptSuggestion returns whether there is an acceptable suggestion to
// autocomplete the current value.
func (m *Model) canAcceptSuggestion() bool {
	return len(m.matchedSuggestions) > 0
}

// updateSuggestions refreshes the list of matching suggestions.
func (m *Model) updateSuggestions() {
	if !m.ShowSuggestions {
		return
	}

	if len(m.value) <= 0 || len(m.suggestions) <= 0 {
		m.matchedSuggestions = [][]rune{}
		return
	}

	matches := [][]rune{}
	for _, s := range m.suggestions {
		suggestion := string(s)

		if strings.HasPrefix(strings.ToLower(suggestion), strings.ToLower(string(m.value))) {
			matches = append(matches, []rune(suggestion))
		}
	}
	if !reflect.DeepEqual(matches, m.matchedSuggestions) {
		m.currentSuggestionIndex = 0
	}

	m.matchedSuggestions = matches
}

// nextSuggestion selects the next suggestion.
func (m *Model) nextSuggestion() {
	m.currentSuggestionIndex = (m.currentSuggestionIndex + 1)
	if m.currentSuggestionIndex >= len(m.matchedSuggestions) {
		m.currentSuggestionIndex = 0
	}
}

// previousSuggestion selects the previous suggestion.
func (m *Model) previousSuggestion() {
	m.currentSuggestionIndex = (m.currentSuggestionIndex - 1)
	if m.currentSuggestionIndex < 0 {
		m.currentSuggestionIndex = len(m.matchedSuggestions) - 1
	}
}

func (m Model) validate(v []rune) error {
	if m.Validate != nil {
		return m.Validate(string(v))
	}
	return nil
}

// Cursor returns a [tea.Cursor] for rendering a real cursor in a Bubble Tea
// program. This requires that [Model.VirtualCursor] is set to false.
//
// Note that you will almost certainly also need to adjust the offset cursor
// position per the textarea's per the textarea's position in the terminal.
//
// Example:
//
//	// In your top-level View function:
//	f := tea.NewFrame(m.textarea.View())
//	f.Cursor = m.textarea.Cursor()
//	f.Cursor.Position.X += offsetX
//	f.Cursor.Position.Y += offsetY
func (m Model) Cursor() *tea.Cursor {
	if m.VirtualCursor {
		return nil
	}

	w := lipgloss.Width

	promptWidth := w(m.promptView())
	xOffset := m.Position() +
		promptWidth
	if m.width > 0 {
		xOffset = min(xOffset, m.width+promptWidth)
	}

	style := m.Styles.Cursor
	c := tea.NewCursor(xOffset, 0)
	c.Blink = style.Blink
	c.Color = style.Color
	c.Shape = style.Shape
	return c
}

// updateVirtualCursorStyle sets styling on the virtual cursor based on the
// textarea's style settings.
func (m *Model) updateVirtualCursorStyle() {
	if !m.VirtualCursor {
		m.virtualCursor.SetMode(cursor.CursorHide)
		return
	}

	m.virtualCursor.Style = lipgloss.NewStyle().Foreground(m.Styles.Cursor.Color)

	// By default, the blink speed of the cursor is set to a default
	// internally.
	if m.Styles.Cursor.Blink {
		if m.Styles.Cursor.BlinkSpeed > 0 {
			m.virtualCursor.BlinkSpeed = m.Styles.Cursor.BlinkSpeed
		}
		m.virtualCursor.SetMode(cursor.CursorBlink)
		return
	}
	m.virtualCursor.SetMode(cursor.CursorStatic)
}

// activeStyle returns the appropriate set of styles to use depending on
// whether the textarea is focused or blurred.
func (m Model) activeStyle() *StyleState {
	if m.focus {
		return &m.Styles.Focused
	}
	return &m.Styles.Blurred
}<|MERGE_RESOLUTION|>--- conflicted
+++ resolved
@@ -167,7 +167,7 @@
 	}
 }
 
-// SetWidth sets the width of the text input.
+// Width returns the width of the text input.
 func (m Model) Width() int {
 	return m.width
 }
@@ -768,44 +768,6 @@
 	return min(high, max(low, v))
 }
 
-<<<<<<< HEAD
-=======
-// Deprecated.
-
-// Deprecated: use [cursor.Mode].
-//
-//nolint:revive
-type CursorMode int
-
-//nolint:revive
-const (
-	// Deprecated: use [cursor.CursorBlink].
-	CursorBlink = CursorMode(cursor.CursorBlink)
-	// Deprecated: use [cursor.CursorStatic].
-	CursorStatic = CursorMode(cursor.CursorStatic)
-	// Deprecated: use [cursor.CursorHide].
-	CursorHide = CursorMode(cursor.CursorHide)
-)
-
-func (c CursorMode) String() string {
-	return cursor.Mode(c).String()
-}
-
-// Deprecated: use [cursor.Mode].
-//
-//nolint:revive
-func (m Model) CursorMode() CursorMode {
-	return CursorMode(m.Cursor.Mode())
-}
-
-// Deprecated: use cursor.SetMode().
-//
-//nolint:revive
-func (m *Model) SetCursorMode(mode CursorMode) tea.Cmd {
-	return m.Cursor.SetMode(cursor.Mode(mode))
-}
-
->>>>>>> bd2a5b0c
 func (m Model) completionView(offset int) string {
 	if !m.canAcceptSuggestion() {
 		return ""

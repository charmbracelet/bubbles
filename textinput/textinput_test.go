package textinput

import (
<<<<<<< HEAD
	"fmt"
	"strconv"
=======
>>>>>>> cdc743f1
	"strings"
	"testing"
)

func Test_CurrentSuggestion(t *testing.T) {
	textinput := New()
	textinput.ShowSuggestions = true

	suggestion := textinput.CurrentSuggestion()
	expected := ""
	if suggestion != expected {
		t.Fatalf("Error: expected no current suggestion but was %s", suggestion)
	}

	textinput.SetSuggestions([]string{"test1", "test2", "test3"})
	suggestion = textinput.CurrentSuggestion()
	expected = ""
	if suggestion != expected {
		t.Fatalf("Error: expected no current suggestion but was %s", suggestion)
	}

	textinput.SetValue("test")
	textinput.updateSuggestions()
	textinput.nextSuggestion()
	suggestion = textinput.CurrentSuggestion()
	expected = "test2"
	if suggestion != expected {
		t.Fatalf("Error: expected first suggestion but was %s", suggestion)
	}

	textinput.Blur()
	if strings.HasSuffix(textinput.View(), "test2") {
		t.Fatalf("Error: suggestions should not be rendered when input isn't focused. expected \"> test\" but got \"%s\"", textinput.View())
	}
}

func Test_SlicingOutsideCap(t *testing.T) {
	textinput := New()
	textinput.Placeholder = "作業ディレクトリを指定してください"
	textinput.Width = 32
	textinput.View()
}

func ExampleValidateFunc() {
	creditCardNumber := New()
	creditCardNumber.Placeholder = "4505 **** **** 1234"
	creditCardNumber.Focus()
	creditCardNumber.CharLimit = 20
	creditCardNumber.Width = 30
	creditCardNumber.Prompt = ""
	// This anonymous function is a valid function for ValidateFunc.
	creditCardNumber.Validate = func(s string) error {
		// Credit Card Number should a string less than 20 digits
		// It should include 16 integers and 3 spaces
		if len(s) > 16+3 {
			return fmt.Errorf("CCN is too long")
		}

		if len(s) == 0 || len(s)%5 != 0 && (s[len(s)-1] < '0' || s[len(s)-1] > '9') {
			return fmt.Errorf("CCN is invalid")
		}

		// The last digit should be a number unless it is a multiple of 4 in which
		// case it should be a space
		if len(s)%5 == 0 && s[len(s)-1] != ' ' {
			return fmt.Errorf("CCN must separate groups with spaces")
		}

		// The remaining digits should be integers
		c := strings.ReplaceAll(s, " ", "")
		_, err := strconv.ParseInt(c, 10, 64)

		return err
	}
}<|MERGE_RESOLUTION|>--- conflicted
+++ resolved
@@ -1,11 +1,8 @@
 package textinput
 
 import (
-<<<<<<< HEAD
 	"fmt"
 	"strconv"
-=======
->>>>>>> cdc743f1
 	"strings"
 	"testing"
 )
